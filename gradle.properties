group=org.openstreetmap.atlas
<<<<<<< HEAD
version=6.0.4-SNAPSHOT
=======

version=6.0.2-SNAPSHOT
>>>>>>> 92ac4057

# a trick to make our distribution package follow the same naming convention.
releaseBuild=false
artifactory_repoKey=libs-snapshot-local

maven2_url=https://oss.sonatype.org/service/local/staging/deploy/maven2/
snapshot_url=https://oss.sonatype.org/content/repositories/snapshots/
project_name="OSM Atlas Checks"
project_description="Tool to run data checks over OSM Atlas data"
project_url=https://github.com/osmlab/atlas-checks
project_license_url=https://github.com/osmlab/atlas-checks/blob/master/LICENSE
project_license_slug="BSD 3 Clause"
project_developer=matthieun
project_scm=scm:git:https://github.com/osmlab/atlas-checks.git

# Run profiles
profile=local

## Local (default)
checks.local.mainClass=org.openstreetmap.atlas.checks.distributed.IntegrityCheckSparkJob
checks.local.configFiles=file://@ROOTDIR@/config/configuration.json
checks.local.input=file://@BUILDDIR@/example/data/pbfs/
checks.local.output=file://@BUILDDIR@/example/data/output/
checks.local.outputFormats=flags,geojson,metrics
checks.local.countries=UNK
#checks.local.pbfBoundingBox=
checks.local.savePbfAtlas=true
checks.local.compressOutput=false
checks.local.startedFolder=file://@BUILDDIR@/example/tmp/
checks.local.master=local
checks.local.sparkOptions=spark.executor.memory->4g,spark.driver.memory->4g,spark.rdd.compress->true<|MERGE_RESOLUTION|>--- conflicted
+++ resolved
@@ -1,10 +1,5 @@
 group=org.openstreetmap.atlas
-<<<<<<< HEAD
 version=6.0.4-SNAPSHOT
-=======
-
-version=6.0.2-SNAPSHOT
->>>>>>> 92ac4057
 
 # a trick to make our distribution package follow the same naming convention.
 releaseBuild=false
