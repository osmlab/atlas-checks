--- conflicted
+++ resolved
@@ -122,15 +122,7 @@
                         {
                             try
                             {
-<<<<<<< HEAD
-                                final Challenge challenge = this.getChallenge(check, instructions);
-                                final Challenge mockChallenge = new Challenge(challenge);
-                                // Prepend the challenge name with the ISO country code, if one
-                                // exists. Then try to add the task for upload
-                                countryCode.ifPresent(iso -> mockChallenge.setName(String
-                                        .join(" - ", countryCode.get(), challenge.getName())));
-                                this.addTask(mockChallenge, task);
-=======
+
                                 final Challenge challenge = this
                                         .getChallenge(task.getChallengeName(), instructions);
                                 // Prepend the challenge name with the full country name if one
@@ -144,7 +136,6 @@
                                                 .replace("[", "").replace("]", ""),
                                         task.getChallengeName())));
                                 this.addTask(challenge, task);
->>>>>>> ed789af9
                             }
                             catch (URISyntaxException | UnsupportedEncodingException error)
                             {
