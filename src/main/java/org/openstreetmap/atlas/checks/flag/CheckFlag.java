--- conflicted
+++ resolved
@@ -110,7 +110,6 @@
     public CheckFlag(final String identifier, final Set<? extends AtlasObject> objects,
             final List<String> instructions, final List<Location> points)
     {
-<<<<<<< HEAD
         this(identifier, objects, instructions, points, new HashSet<>());
     }
 
@@ -134,14 +133,9 @@
             final List<String> instructions, final List<Location> points,
             final Set<FeatureChange> fixSuggestions)
     {
-        addObjects(objects);
-        addPoints(points);
-        addInstructions(instructions);
-=======
         this.addObjects(objects);
         this.addPoints(points);
         this.addInstructions(instructions);
->>>>>>> e36a240f
         this.identifier = identifier;
         this.addFixSuggestions(fixSuggestions);
     }
