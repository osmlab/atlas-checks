--- conflicted
+++ resolved
@@ -40,22 +40,16 @@
             SHARP_ANGLE_INSTRUCTIONS);
     private static final double MINIMUM_DISTANCE_BETWEEN_NODES = 100;
     private static final double MINIMUM_NODE_PAIR_THRESHOLD_PERCENTAGE = 30.0;
-<<<<<<< HEAD
     private static final String COASTLINE_TAG_FILTER_DEFAULT = "source->PGS";
-=======
     private static final double SHARP_ANGLE_THRESHOLD_DEFAULT = Integer.MAX_VALUE;
->>>>>>> 6ebfcb7c
 
     private static final double HUNDRED_PERCENT = 100.0;
     private static final long serialVersionUID = 1576217971819771231L;
     private final double percentageThreshold;
     private final Distance minimumDistanceBetweenNodes;
-<<<<<<< HEAD
     private final TaggableFilter coastlineTagFilter;
-=======
     private final Angle sharpAngleThreshold;
     private final double sharpAngleDegrees;
->>>>>>> 6ebfcb7c
 
     public GeneralizedCoastlineCheck(final Configuration configuration)
     {
@@ -64,16 +58,13 @@
                 MINIMUM_NODE_PAIR_THRESHOLD_PERCENTAGE);
         this.minimumDistanceBetweenNodes = this.configurationValue(configuration,
                 "node.minimum.distance", MINIMUM_DISTANCE_BETWEEN_NODES, Distance::meters);
-<<<<<<< HEAD
         this.coastlineTagFilter = this.configurationValue(configuration, "coastline.tags.filters",
                 COASTLINE_TAG_FILTER_DEFAULT, TaggableFilter::forDefinition);
-=======
         // If the below is not set in the configuration, the sharp angle logic in this check will be
         // disregarded
         this.sharpAngleDegrees = this.configurationValue(configuration, "angle.minimum.threshold",
                 SHARP_ANGLE_THRESHOLD_DEFAULT);
         this.sharpAngleThreshold = Angle.degrees(this.sharpAngleDegrees);
->>>>>>> 6ebfcb7c
     }
 
     /**
@@ -170,34 +161,8 @@
                 .map(segment -> segment.start().midPoint(segment.end()))
                 .collect(Collectors.toList());
     }
-
-    /**
-<<<<<<< HEAD
-     * This method checks if a {@link AtlasObject} has relation members and satisfies the predicate.
-     *
-     * @param object
-     *            The {@link AtlasObject} being checked.
-     * @param relationPredicate
-     *            Predicate used to filter the relation.
-     * @return true if the {@link AtlasObject} has relation members and satisfies the predicate.
-     */
-    private boolean hasRelationMembers(final AtlasObject object,
-            final Predicate<Relation> relationPredicate)
-    {
-        return ((LineItem) object).relations().stream().anyMatch(relationPredicate);
-    }
-
-    /**
-     * This method checks if the AtlasObject has the tag natural=coastline.
-     *
-     * @param object
-     *            The {@link AtlasObject} being checked
-     * @return true if the {@link AtlasObject} has the tag natural=coastline.
-     */
-    private boolean isCoastline(final AtlasObject object)
-    {
-        return Validators.isOfType(object, NaturalTag.class, NaturalTag.COASTLINE);
-=======
+    
+     /**
      * Given a coastline {@link LineItem}, extract the {@link Location}s of offending {@link Angle}s
      *
      * @param coast
@@ -215,7 +180,33 @@
             return resultList;
         }
         return Collections.emptyList();
->>>>>>> 6ebfcb7c
+    }    
+
+    /**
+     * This method checks if a {@link AtlasObject} has relation members and satisfies the predicate.
+     *
+     * @param object
+     *            The {@link AtlasObject} being checked.
+     * @param relationPredicate
+     *            Predicate used to filter the relation.
+     * @return true if the {@link AtlasObject} has relation members and satisfies the predicate.
+     */
+    private boolean hasRelationMembers(final AtlasObject object,
+            final Predicate<Relation> relationPredicate)
+    {
+        return ((LineItem) object).relations().stream().anyMatch(relationPredicate);
+    }
+
+    /**
+     * This method checks if the AtlasObject has the tag natural=coastline.
+     *
+     * @param object
+     *            The {@link AtlasObject} being checked
+     * @return true if the {@link AtlasObject} has the tag natural=coastline.
+     */
+    private boolean isCoastline(final AtlasObject object)
+    {
+        return Validators.isOfType(object, NaturalTag.class, NaturalTag.COASTLINE);
     }
 
 }