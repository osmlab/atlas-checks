--- conflicted
+++ resolved
@@ -18,14 +18,6 @@
 public class SinkIslandCheckTestRule extends CoreTestRule
 {
     private static final String TEST_1 = "37.335310,-122.009566";
-    private static final String TEST_2 = "37.321628,-122.028464";
-    private static final String TEST_3 = "37.317585,-122.052138";
-    private static final String TEST_4 = "37.332451,-122.028932";
-    private static final String TEST_5 = "37.390535,-122.031007";
-    private static final String TEST_6 = "37.325440,-122.033948";
-    private static final String TEST_7 = "37.3314171,-122.0304871";
-    private static final String TEST_8 = "37.324233,-122.003467";
-    private static final String TEST_9 = "56.3097870, 9.1207824";
     private static final String TEST_10 = "56.3101021, 9.1213965";
     private static final String TEST_11 = "56.3095716, 9.1223019";
     private static final String TEST_12 = "56.3092499, 9.1216749";
@@ -36,10 +28,88 @@
     private static final String TEST_17 = "4.8718274, 114.9233965";
     private static final String TEST_18 = "4.8714768, 114.9236523";
     private static final String TEST_19 = "4.8716384, 114.9224705";
+    private static final String TEST_2 = "37.321628,-122.028464";
     private static final String TEST_20 = "4.8719516, 114.9222574";
     private static final String TEST_21 = "4.8721288, 114.9220754";
     private static final String TEST_22 = "4.8723897, 114.9224152";
     private static final String TEST_23 = "4.8721288, 114.9224435";
+    private static final String TEST_3 = "37.317585,-122.052138";
+    private static final String TEST_4 = "37.332451,-122.028932";
+    private static final String TEST_5 = "37.390535,-122.031007";
+    private static final String TEST_6 = "37.325440,-122.033948";
+    private static final String TEST_7 = "37.3314171,-122.0304871";
+    private static final String TEST_8 = "37.324233,-122.003467";
+    private static final String TEST_9 = "56.3097870, 9.1207824";
+
+    public Atlas getEdgeConnectedToPedestrianNetwork()
+    {
+        return this.pedestrianNetwork;
+    }
+
+    public Atlas getEdgeWithinAreaWithAmenityTag()
+    {
+        return this.edgeWithinAreaWithAmenityTag;
+    }
+
+    public Atlas getEdgesEndingInBuilding()
+    {
+        return this.edgesEndingInBuildingAtlas;
+    }
+
+    public Atlas getEdgesWithinAirport()
+    {
+        return this.edgesWithinAirportAtlas;
+    }
+
+    public Atlas getInvalidEdges()
+    {
+        return this.invalidEdges;
+    }
+
+    public Atlas getNonCarNavigableEdges()
+    {
+        return this.nonCarNavigableEdgesAtlas;
+    }
+
+    public Atlas getParkingGarageEntranceOrExit()
+    {
+        return this.parkingGarageEntranceOrExitAtlas;
+    }
+
+    public Atlas getServiceSinkIsland()
+    {
+        return this.serviceSinkIsland;
+    }
+
+    public Atlas getSingleEdgeAtlas()
+    {
+        return this.singleEdgeAtlas;
+    }
+
+    public Atlas getSingleEdgeWithAmenityAtlas()
+    {
+        return this.singleEdgeWithAmenityAtlas;
+    }
+
+    public Atlas getTestAtlas()
+    {
+        return this.testAtlas;
+    }
+
+    public Atlas getTrackAndPrimarySinkIsland()
+    {
+        return this.trackAndHighwaySinkIsland;
+    }
+
+    public Atlas getTrackSinkIsland()
+    {
+        return this.trackSinkIsland;
+    }
+
+    public Atlas getTwoEdgesWithAmenityAtlas()
+    {
+        return this.twoEdgesWithAmenityAtlas;
+    }
 
     @TestAtlas(nodes = { @Node(coordinates = @Loc(value = TEST_3)),
             @Node(coordinates = @Loc(value = TEST_2)), @Node(coordinates = @Loc(value = TEST_6)),
@@ -72,7 +142,6 @@
                     @Edge(id = "-960978519000001", coordinates = { @Loc(value = TEST_8),
                             @Loc(value = TEST_5) }, tags = { "highway=primary", "oneway=yes" }) })
     private Atlas testAtlas;
-
     @TestAtlas(nodes = { @Node(coordinates = @Loc(value = TEST_6)),
             @Node(coordinates = @Loc(value = TEST_7)) },
 
@@ -80,14 +149,12 @@
                     @Loc(value = TEST_7) }, tags = { "highway=primary", "oneway=yes", "access=yes",
                             "vehicle=yes" }) })
     private Atlas singleEdgeAtlas;
-
     @TestAtlas(nodes = { @Node(coordinates = @Loc(value = TEST_6)),
             @Node(coordinates = @Loc(value = TEST_7), tags = { "amenity=parking" }) },
 
             edges = { @Edge(id = "360978519000003", coordinates = { @Loc(value = TEST_6),
                     @Loc(value = TEST_7) }, tags = { "highway=primary", "oneway=yes" }) })
     private Atlas singleEdgeWithAmenityAtlas;
-
     @TestAtlas(nodes = { @Node(coordinates = @Loc(value = TEST_1)),
             @Node(coordinates = @Loc(value = TEST_2)),
             @Node(coordinates = @Loc(value = TEST_3), tags = {
@@ -97,7 +164,6 @@
                             @Edge(coordinates = { @Loc(value = TEST_2),
                                     @Loc(value = TEST_3) }, tags = { "highway=primary" }) })
     private Atlas twoEdgesWithAmenityAtlas;
-
     @TestAtlas(nodes = { @Node(coordinates = @Loc(value = TEST_1)),
             @Node(coordinates = @Loc(value = TEST_2)),
             @Node(coordinates = @Loc(value = TEST_3)) }, edges = {
@@ -106,7 +172,6 @@
                     @Edge(coordinates = { @Loc(value = TEST_2), @Loc(value = TEST_3) }, tags = {
                             "highway=track" }) })
     private Atlas trackSinkIsland;
-
     @TestAtlas(nodes = { @Node(coordinates = @Loc(value = TEST_1)),
             @Node(coordinates = @Loc(value = TEST_2)),
             @Node(coordinates = @Loc(value = TEST_3)) }, edges = {
@@ -115,7 +180,6 @@
                     @Edge(coordinates = { @Loc(value = TEST_2), @Loc(value = TEST_3) }, tags = {
                             "highway=track", "access=yes", "vehicle=yes" }) })
     private Atlas trackAndHighwaySinkIsland;
-
     @TestAtlas(nodes = { @Node(coordinates = @Loc(value = TEST_1)),
             @Node(coordinates = @Loc(value = TEST_2)),
             @Node(coordinates = @Loc(value = TEST_3)) }, edges = {
@@ -124,7 +188,6 @@
                     @Edge(coordinates = { @Loc(value = TEST_2), @Loc(value = TEST_3) }, tags = {
                             "highway=service", "access=yes", "motor_vehicle=yes" }) })
     private Atlas serviceSinkIsland;
-
     @TestAtlas(nodes = { @Node(coordinates = @Loc(value = TEST_1)),
             @Node(coordinates = @Loc(value = TEST_2)),
             @Node(coordinates = @Loc(value = TEST_3)) }, edges = {
@@ -141,7 +204,6 @@
                     @Edge(coordinates = { @Loc(value = TEST_3), @Loc(value = TEST_1) }, tags = {
                             "highway=service", "access=yes", "motor_vehicle=yes" }), })
     private Atlas invalidEdges;
-
     @TestAtlas(nodes = { @Node(coordinates = @Loc(value = TEST_1)),
             @Node(coordinates = @Loc(value = TEST_2)),
             @Node(coordinates = @Loc(value = TEST_3)) }, edges = {
@@ -150,7 +212,6 @@
                     @Edge(coordinates = { @Loc(value = TEST_2), @Loc(value = TEST_3) }, tags = {
                             "highway=pedestrian" }) })
     private Atlas pedestrianNetwork;
-
     @TestAtlas(nodes = { @Node(coordinates = @Loc(value = TEST_9)),
             @Node(coordinates = @Loc(value = TEST_10)), @Node(coordinates = @Loc(value = TEST_11)),
             @Node(coordinates = @Loc(value = TEST_12)), @Node(coordinates = @Loc(value = TEST_13)),
@@ -161,8 +222,6 @@
                                     @Loc(value = TEST_14) }, tags = { "highway=service",
                                             "service=parking_aisle" }) })
     private Atlas edgeWithinAreaWithAmenityTag;
-
-<<<<<<< HEAD
     @TestAtlas(nodes = { @Node(coordinates = @Loc(value = TEST_15)),
             @Node(coordinates = @Loc(value = TEST_16)), @Node(coordinates = @Loc(value = TEST_17)),
             @Node(coordinates = @Loc(value = TEST_18)) }, edges = {
@@ -173,7 +232,6 @@
                             @Loc(value = TEST_18) }, tags = { "highway=service", "access=yes",
                                     "motor_vehicle=yes" }) })
     private Atlas nonCarNavigableEdgesAtlas;
-
     @TestAtlas(nodes = { @Node(coordinates = @Loc(value = TEST_19)),
             @Node(coordinates = @Loc(value = TEST_20)), @Node(coordinates = @Loc(value = TEST_21)),
             @Node(coordinates = @Loc(value = TEST_22)),
@@ -183,7 +241,6 @@
                             @Edge(id = "1", coordinates = { @Loc(value = TEST_19),
                                     @Loc(value = TEST_20) }, tags = { "highway=service" }) })
     private Atlas edgesEndingInBuildingAtlas;
-
     @TestAtlas(nodes = { @Node(coordinates = @Loc(value = TEST_19)),
             @Node(coordinates = @Loc(value = TEST_20), tags = { "amenity=parking_entrance" }),
             @Node(coordinates = @Loc(value = TEST_21)), @Node(coordinates = @Loc(value = TEST_22)),
@@ -193,7 +250,6 @@
                             @Edge(id = "1", coordinates = { @Loc(value = TEST_20),
                                     @Loc(value = TEST_19) }, tags = { "highway=service" }) })
     private Atlas parkingGarageEntranceOrExitAtlas;
-
     @TestAtlas(nodes = { @Node(coordinates = @Loc(value = TEST_9)),
             @Node(coordinates = @Loc(value = TEST_10)), @Node(coordinates = @Loc(value = TEST_11)),
             @Node(coordinates = @Loc(value = TEST_12)), @Node(coordinates = @Loc(value = TEST_13)),
@@ -203,77 +259,4 @@
                             @Edge(id = "1", coordinates = { @Loc(value = TEST_13),
                                     @Loc(value = TEST_14) }, tags = { "highway=service" }) })
     private Atlas edgesWithinAirportAtlas;
-
-    public Atlas getSingleEdgeAtlas()
-=======
-    public Atlas getEdgeConnectedToPedestrianNetwork()
->>>>>>> 97b3f74c
-    {
-        return this.pedestrianNetwork;
-    }
-
-    public Atlas getEdgeWithinAreaWithAmenityTag()
-    {
-        return this.edgeWithinAreaWithAmenityTag;
-    }
-
-    public Atlas getInvalidEdges()
-    {
-        return this.invalidEdges;
-    }
-
-    public Atlas getServiceSinkIsland()
-    {
-        return this.serviceSinkIsland;
-    }
-
-    public Atlas getSingleEdgeAtlas()
-    {
-        return this.singleEdgeAtlas;
-    }
-
-    public Atlas getSingleEdgeWithAmenityAtlas()
-    {
-        return this.singleEdgeWithAmenityAtlas;
-    }
-
-    public Atlas getTestAtlas()
-    {
-        return this.testAtlas;
-    }
-
-    public Atlas getTrackAndPrimarySinkIsland()
-    {
-        return this.trackAndHighwaySinkIsland;
-    }
-
-    public Atlas getTrackSinkIsland()
-    {
-        return this.trackSinkIsland;
-    }
-
-    public Atlas getTwoEdgesWithAmenityAtlas()
-    {
-        return this.twoEdgesWithAmenityAtlas;
-    }
-
-    public Atlas getParkingGarageEntranceOrExit()
-    {
-        return this.parkingGarageEntranceOrExitAtlas;
-    }
-
-    public Atlas getEdgesEndingInBuilding()
-    {
-        return this.edgesEndingInBuildingAtlas;
-    }
-
-    public Atlas getEdgesWithinAirport()
-    {
-        return this.edgesWithinAirportAtlas;
-    }
-
-    public Atlas getNonCarNavigableEdges()
-    {
-        return this.nonCarNavigableEdgesAtlas;
-    }
 }