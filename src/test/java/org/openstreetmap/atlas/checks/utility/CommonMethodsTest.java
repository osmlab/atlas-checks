package org.openstreetmap.atlas.checks.utility;

import static org.junit.Assert.assertEquals;
import static org.junit.Assert.assertFalse;
import static org.junit.Assert.assertTrue;

import org.junit.Rule;
import org.junit.Test;

/**
 * Test for {@link CommonMethods}
 *
 * @author Vladimir Lemberg
 */

public class CommonMethodsTest
{

    @Rule
    public CommonMethodsTestRule setup = new CommonMethodsTestRule();

    @Test
<<<<<<< HEAD
    public void testClosedWay()
    {
        assertTrue(CommonMethods.isClosedWay(this.setup.getClosedWay().edge(12000001)));
=======
    public void testOneMemberRelationArtificialMember()
    {
        assertEquals(1, CommonMethods.getOSMRelationMemberSize(
                this.setup.getOneMemberRelationArtificialMember().relation(123)));
>>>>>>> 98414896
    }

    @Test
    public void testOneMemberRelationEdge()
    {
        assertEquals(1, CommonMethods
                .getOSMRelationMemberSize(this.setup.getOneMemberRelationEdge().relation(123)));
    }

    @Test
    public void testOneMemberRelationNode()
    {
        assertEquals(1, CommonMethods
                .getOSMRelationMemberSize(this.setup.getOneMemberRelationNode().relation(123)));
    }

    @Test
    public void testOneMemberRelationReversed()
    {
        assertEquals(1, CommonMethods.getOSMRelationMemberSize(
                this.setup.getOneMemberRelationReversedEdge().relation(123)));
    }

    @Test
    public void testOneMemberRelationSectioned()
    {
        assertEquals(1, CommonMethods.getOSMRelationMemberSize(
                this.setup.getOneMemberRelationSectionedEdge().relation(123)));
    }

    @Test
    public void testOriginalWayGeometry()
    {
        final String origGeom = "LINESTRING (-71.7194204 18.4360044, -71.6970306 18.4360737, -71.7052283 18.4273807, -71.7194204 18.4360044)";
        assertEquals(origGeom, CommonMethods
                .buildOriginalOsmWayGeometry(this.setup.getOriginalWayGeometry().edge(12000003))
                .toString());
    }

    @Test
    public void testUnClosedWay()
    {
        assertFalse(CommonMethods.isClosedWay(this.setup.getUnClosedWay().edge(12000002)));
    }

    @Test
    public void testValidRelation()
    {
        assertEquals(3, CommonMethods
                .getOSMRelationMemberSize(this.setup.getValidRelation().relation(123)));
    }
}<|MERGE_RESOLUTION|>--- conflicted
+++ resolved
@@ -20,16 +20,16 @@
     public CommonMethodsTestRule setup = new CommonMethodsTestRule();
 
     @Test
-<<<<<<< HEAD
     public void testClosedWay()
     {
         assertTrue(CommonMethods.isClosedWay(this.setup.getClosedWay().edge(12000001)));
-=======
+    }
+    
+    @Test
     public void testOneMemberRelationArtificialMember()
     {
         assertEquals(1, CommonMethods.getOSMRelationMemberSize(
                 this.setup.getOneMemberRelationArtificialMember().relation(123)));
->>>>>>> 98414896
     }
 
     @Test
