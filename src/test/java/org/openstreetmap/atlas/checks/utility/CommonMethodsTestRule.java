--- conflicted
+++ resolved
@@ -153,7 +153,6 @@
                     @Node(id = "3", coordinates = @Loc(value = THREE)) },
             // edges
             edges = {
-<<<<<<< HEAD
                     @Edge(id = "12000001", coordinates = { @Loc(value = TWO),
                             @Loc(value = ONE) }, tags = { "oneway=-1" }),
                     @Edge(id = "12000002", coordinates = { @Loc(value = THREE),
@@ -161,13 +160,19 @@
                     @Edge(id = "12000003", coordinates = { @Loc(value = ONE),
                             @Loc(value = THREE) }, tags = { "oneway=-1" }) })
     private Atlas originalWayGeometryReversed;
-=======
+
+    @TestAtlas(
+            // nodes
+            nodes = { @Node(id = "1", coordinates = @Loc(value = ONE)),
+                    @Node(id = "2", coordinates = @Loc(value = TWO)),
+                    @Node(id = "3", coordinates = @Loc(value = THREE)) },
+            // edges
+            edges = {
                     @Edge(id = "12000001", coordinates = { @Loc(value = ONE), @Loc(value = TWO) }),
                     @Edge(id = "12000002", coordinates = { @Loc(value = TWO),
                             @Loc(value = THREE) }) })
     private Atlas firstSection;
->>>>>>> 5b49b620
-
+    
     public Atlas getClosedWay()
     {
         return this.closedWay;
