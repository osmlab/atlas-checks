--- conflicted
+++ resolved
@@ -106,7 +106,6 @@
                     @Member(id = "12000003", type = "edge", role = "") }) })
     private Atlas oneMemberRelationSectionedEdge;
 
-<<<<<<< HEAD
     @TestAtlas(
             // nodes
             nodes = { @Node(id = "1", coordinates = @Loc(value = ONE)),
@@ -150,11 +149,11 @@
     public Atlas getClosedWay()
     {
         return this.closedWay;
-=======
+    }
+    
     public Atlas getOneMemberRelationArtificialMember()
     {
         return this.oneMemberRelationArtificialMember;
->>>>>>> 98414896
     }
 
     public Atlas getOneMemberRelationEdge()
