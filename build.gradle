--- conflicted
+++ resolved
@@ -220,13 +220,7 @@
 
 signing
 {
-<<<<<<< HEAD
-    archives javadocJar
-    archives sourcesJar
-    archives shaded
-=======
     sign configurations.archives
->>>>>>> 0357a4c6
 }
 build.dependsOn.remove(signArchives)
 
