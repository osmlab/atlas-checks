--- conflicted
+++ resolved
@@ -32,11 +32,10 @@
 }
 
 apply from: 'dependencies.gradle'
-<<<<<<< HEAD
 apply from: 'gradle/quality.gradle'
 apply from: 'gradle/deployment.gradle'
 apply from: 'gradle/execute.gradle'
-=======
+
 apply plugin: 'java'
 apply plugin: 'checkstyle'
 apply plugin: 'maven'
@@ -45,7 +44,6 @@
 apply plugin: 'idea'
 apply plugin: 'eclipse'
 apply plugin: 'com.github.johnrengelman.shadow'
->>>>>>> cceeee62
 
 // Rio addon
 apply plugin: 'rio-library'
@@ -72,14 +70,6 @@
     }
 }
 
-spotless {
-   java {
-      importOrder(['static java', 'static javax', 'static org', 'static com', 'static scala', 'java', 'javax', 'org', 'com', 'scala'])
-      removeUnusedImports()
-      eclipse().configFile 'config/format/code_format.xml'
-   }
-}
-
 // corresponds to POM description
 description = "Atlas Checks"
 
@@ -161,14 +151,6 @@
     shaded project.configurations.getByName('compile')
 }
 
-task integrationTest(type: Test) {
-    testClassesDir = sourceSets.integrationTest.output.classesDir
-    classpath = sourceSets.integrationTest.runtimeClasspath
-    testLogging
-    {
-        events "passed", "skipped", "failed"
-    }
-}
 
 check.dependsOn integrationTest
 integrationTest.mustRunAfter test
@@ -239,80 +221,6 @@
     }
 }
 
-signing
-{
-    sign configurations.archives
-}
-build.dependsOn.remove(signArchives)
-
-/**
- * Runs Atlas Checks configured through the gradle.properties file. Multiple run profiles
- * may be defined through project properties. Set the profile project property to switch
- * between profiles.  Default is local.
- *
- * To change the profile, simply run "gradle -Pprofile=remote run"
- */
-task runChecks(type: JavaExec, dependsOn: 'assemble', description: 'Executes the Atlas Check Spark job.') {
-    classpath = sourceSets.main.runtimeClasspath
-
-    main = project.property("checks.${project.profile}.mainClass")
-
-    // apply arguments defined in the gradle.properties file for this profile
-    def flags = project.properties.findAll { property ->
-        property.toString().startsWith("checks.${project.profile}")
-    } collect {
-        it.toString().replace("checks.${project.profile}.", "-")
-    } collect {
-        it.toString().replace("@ROOTDIR@", rootDir.getAbsolutePath())
-    } collect {
-        it.toString().replace("@BUILDDIR@", buildDir.getAbsolutePath())
-    }
-    args(flags)
-
-    // add log4j config to the classpath
-    classpath('./config/log4j')
-
-    // uncomment to change jvm args
-    // jvmArgs(["-Xmx8g","-Xms8g"])
-
-    // uncomment to enable jvm debugging
-    // debug=true
-}
-
-/**
- * Wraps runChecks to perform any task involving setup or teardown
- */
-task run(dependsOn: 'assemble', group: 'application', description: 'Runs the Atlas Check framework configured using profiles defined in gradle.properties.') {
-    doLast {
-        runChecks.getCommandLine().each {
-            line -> println("$line \\")
-        }
-        runChecks.execute()
-    }
-}
-
-task buildCheck(type: Copy) {
-    if (project.hasProperty('CheckName')) {
-        def checkName = project.property('CheckName')
-        def username = System.properties["user.name"]
-        println 'Building new check org.openstreetmap.atlas.checks.validation.' + checkName + '.java'
-        // rename file and move to src directory
-        from("gradle/template") {
-            include 'checks.template'
-            filter(org.apache.tools.ant.filters.ReplaceTokens, tokens: ['CHECKNAME' : checkName, 'USERNAME' : username])
-            rename 'checks.template', checkName + '.java'
-        }
-        into 'src/main/java/org/openstreetmap/atlas/checks/validation'
-        // update configuration and include new check
-    }
-}
-
-task syncLibs(type: Sync) {
-    into "libs"
-    from configurations.runtime
-}
-
-
 // Rio addons
 rio
 {
