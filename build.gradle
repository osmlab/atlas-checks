--- conflicted
+++ resolved
@@ -1,9 +1,23 @@
 import com.github.jengelman.gradle.plugins.shadow.tasks.ShadowJar
 import com.github.jengelman.gradle.plugins.shadow.transformers.AppendingTransformer
 
-<<<<<<< HEAD
-plugins {
-	id 'java'
+
+
+buildscript {
+    dependencies {
+        classpath "com.diffplug.spotless:spotless-plugin-gradle:3.4.0"
+        classpath 'com.github.jengelman.gradle.plugins:shadow:1.2.4'
+        // Rio Addon
+        classpath 'com.apple.cie.rio:gradle-build-plugin:latest.release'
+    }
+}
+
+// Used to promote a staging release build
+// https://github.com/Codearte/gradle-nexus-staging-plugin
+// gradle closeAndReleaseRepository
+plugins
+{
+  id 'java'
 	id 'maven'
 	id 'maven-publish'
 	id 'idea'
@@ -15,23 +29,6 @@
 	id 'org.sonarqube' version '2.6.2'
 	// id "io.codearte.nexus-staging" version "0.12.0"
 	id 'com.github.johnrengelman.shadow' version '1.2.4'
-=======
-buildscript {
-    dependencies {
-        classpath "com.diffplug.spotless:spotless-plugin-gradle:3.4.0"
-        classpath 'com.github.jengelman.gradle.plugins:shadow:1.2.4'
-        // Rio Addon
-        classpath 'com.apple.cie.rio:gradle-build-plugin:latest.release'
-    }
-}
-
-// Used to promote a staging release build
-// https://github.com/Codearte/gradle-nexus-staging-plugin
-// gradle closeAndReleaseRepository
-plugins
-{
-    id "io.codearte.nexus-staging" version "0.8.0"
->>>>>>> df2d2185
 }
 
 apply from: 'dependencies.gradle'
