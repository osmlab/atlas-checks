{
  "CheckResourceLoader": {
    "scanUrls": [
      "org.openstreetmap.atlas.checks.validation"
    ],
    "type": "org.openstreetmap.atlas.checks.base.BaseCheck",
    "enabled.value.default": true
  },
  "PoolSizeCheck": {
    "surface": {
      "maximum": 1000.0,
      "minimum": 50.0
    }
  },
  "SpikyBuildingCheck": {
    "spiky.angle.maximum": 15.0,
    "curve": {
      "degrees": {
        "maximum.single_heading_change": 25.0,
        "minimum.total_heading_change": 10.0
      },
      "points.minimum": 4
    },
    "challenge": {
      "description": "Find poorly digitized buildings with sharp angles in their geometry",
      "blurb": "Fix buildings with spiky geometry",
      "instruction": "Open your favorite editor and validate that the buildings are mapped correctly",
      "difficulty": "NORMAL",
      "tags":"building"
    }
  },
  "OrphanNodeCheck": {

  },
  "AddressPointMatchCheck": {
    "bounds.size": 150.0,
    "challenge": {
      "description": "Tasks contain nodes which either have no street name or incorrect street names",
      "blurb": "Nodes without street names, or with incorrect street names",
      "instruction": "Open your favorite editor and edit the node street names",
      "difficulty": "EASY",
      "defaultPriority": "LOW"
    }
  },
  "AddressStreetNameCheck": {
    "bounds.size": 100.0,
    "challenge": {
      "description": "Tasks contain nodes with addr:street names that don't match the surrounding roads",
      "blurb": "Nodes with mismatched addr:street names",
      "instruction": "Open your favorite editor and edit the node street names",
      "difficulty": "HARD"
    }
  },
  "AreasWithHighwayTagCheck":{
    "tag.filters":"highway->*&area->yes",
    "challenge":{
      "description":"A Highway should never be tagged as an area, all these tasks involve highways that have been.",
      "blurb":"Highways should not be tagged as Areas.",
      "instruction":"Remove highway tag from feature with area tag.",
      "difficulty":"EASY",
      "tags":"highway,landuse"
    }
  },
  "BuildingRoadIntersectionCheck": {
    "car.navigable": true,
    "challenge": {
      "description": "Tasks contain buildings which intersect with surrounding roads",
      "blurb": "Intersecting Buildings and Roads",
      "instruction": "Open your favorite editor and edit the buildings or roads to remove the intersection.",
      "difficulty": "EASY",
      "defaultPriority": "LOW",
      "highPriorityRule": {
        "condition":"OR",
        "rules":["highway=motorway","highway=motorway_link","highway=trunk","highway=trunk_link"]
      },
      "mediumPriorityRule": {
        "condition":"OR",
        "rules":["highway=primary","highway=primary_link","highway=secondary","highway=secondary_link"]
      },
      "tags":"building,highway"
    }
  },
  "ConflictingAreaTagCombination": {
    "challenge": {
      "description": "Task contains Area's with mutually exclusive tag combinations.",
      "blurb": "Conflicting Area Tag Combination",
      "instruction": "Open your favorite editor, check the instruction and modify the tags that are considered conflicting",
      "difficulty": "EASY"
    }
  },
  "DuplicateNodeCheck": {
    "challenge": {
      "description": "Tasks contain node locations that have duplicate nodes found.",
      "blurb": "Duplicate Nodes",
      "instruction": "Open your favorite editor and remove one or more of the duplicate nodes until only one remains.",
      "difficulty": "EASY"
    }
  },
   "DuplicatePointCheck": {
     "challenge": {
       "description": "Tasks contain node locations where duplicate points of interest are found.",
       "blurb": "Duplicate Points",
       "instruction": "Open your favorite editor and remove one or more of the duplicate points of interest until only one remains.",
       "difficulty": "EASY"
     }
   },
  "DuplicateWaysCheck": {
    "challenge": {
      "description": "Tasks contain Ways which have been partially or completely duplicated.",
      "blurb": "Duplicate Ways",
      "instruction": "Open your favorite editor and remove the duplicated edges in the OSM way.",
      "difficulty": "EASY"
    }
  },
  "EdgeCrossingEdgeCheck": {
    "minimum.highway.type": "no",
    "challenge": {
      "description": "Tasks contain ways that do not have shared nodes but cross each other.",
      "blurb": "Crossing Ways",
      "instruction": "Open your favorite editor and connect the ways at the point of intersection.",
      "difficulty": "EASY"
    }
  },
  "FloatingEdgeCheck": {
    "highway.minimum": "service",
    "length": {
      "maximum.kilometers": 100.0,
      "minimum.meters": 100.0
    },
    "challenge": {
      "description": "Tasks contain ways that are disconnected from the road network.",
      "blurb": "Connected Edges",
      "instruction": "Open your favorite editor and remove disconnected edges.",
      "difficulty": "EASY",
      "defaultPriority": "LOW",
      "highPriorityRule": {
        "condition":"OR",
        "rules":["highway=motorway","highway=motorway_link","highway=trunk","highway=trunk_link"]
      },
      "mediumPriorityRule": {
        "condition":"OR",
        "rules":["highway=primary","highway=primary_link","highway=secondary","highway=secondary_link"]
      },
      "tags":"highway"
    }
  },
  "GeneralizedCoastlineCheck": {
    "node.minimum.distance": 100.0,
    "node.minimum.threshold": 30.0,
<<<<<<< HEAD
    "coastline.tags.filters": "source->PGS",
=======
    "angle.minimum.threshold": 97.0,
>>>>>>> 6ebfcb7c
    "challenge": {
      "description": "Coastlines whose nodes are too far apart, and which may have too sharp of angles.",
      "blurb": "Ways",
      "instruction": "Open your favorite editor and add more nodes to the coastline to increase the resolution of the coastline's geometry.",
      "difficulty": "EASY",
      "defaultPriority": "LOW",
      "tags":"coastline"
    }
  },
  "IntersectingBuildingsCheck":
  {
    "intersection.lower.limit": 0.01,
    "challenge": {
      "description": "Buildings that intersect, contain, or overlap each other.",
      "blurb": "Intersecting Buildings",
      "instruction": "Correct intersecting buildings by moving them or dissolving one into another.",
      "difficulty": "NORMAL",
      "tags":"building"
    }
  },
  "InvalidAccessTagCheck":{
    "tags.filter":"public_transport->!yes&psv->!yes&bus->!yes&emergency->!yes&motor_vehicle->!no&vehicle->!no&motorcar->!no",
    "minimum.highway.type":"residential",
    "challenge": {
      "description": "Tasks containing invalid access tags",
      "blurb": "Invalid Access Tags",
      "instruction": "Correct the displayed invalid access=no tag.",
      "difficulty": "NORMAL",
      "tags":"access,highway"
    }
  },
  "InvalidLanesTagCheck": {
    "lanes.filter": "lanes->1,1.5,2,3,4,5,6,7,8,9,10",
    "challenge":{
      "description":"Tasks contain invalid values for the lanes tag.",
      "blurb":"Invalid Lanes Tags",
      "instruction":"Change the lanes tag to have a valid and representative value.",
      "difficulty":"EASY",
      "tags":"lanes,highway"
    }
  },
  "InvalidMiniRoundaboutCheck": {
    "valence.minimum":6,
    "challenge":{
      "description":"Tasks containing invalid mini-roundabouts.",
      "blurb":"Invalid Mini-Roundabout Tags",
      "instruction":"Change the tags to represent the intersection more accurately.",
      "difficulty":"NORMAL"
    }
  },
  "InvalidTurnRestrictionCheck": {
    "challenge": {
      "description": "Tasks containing invalid turn restrictions",
      "blurb": "Invalid Turn Restrictions",
      "instruction": "Correct the displayed invalid turn restriction",
      "difficulty": "HARD",
      "tags":"highway"
    }
  },
  "MalformedRoundaboutCheck" : {
    "traffic.countries.left":["AIA", "ATG", "AUS", "BGD", "BHS", "BMU", "BRB", "BRN", "BTN", "BWA",
      "CCK", "COK", "CXR", "CYM", "CYP", "DMA", "FJI", "FLK", "GBR", "GGY", "GRD",
      "GUY", "HKG", "IDN", "IMN", "IND", "IRL", "JAM", "JEY", "JPN", "KEN", "KIR",
      "KNA", "LCA", "LKA", "LSO", "MAC", "MDV", "MLT", "MOZ", "MSR", "MUS", "MWI",
      "MYS", "NAM", "NFK", "NIU", "NPL", "NRU", "NZL", "PAK", "PCN", "PNG", "SGP",
      "SGS", "SHN", "SLB", "SUR", "SWZ", "SYC", "TCA", "THA", "TKL", "TLS", "TON",
      "TTO", "TUV", "TZA", "UGA", "VCT", "VGB", "VIR", "WSM", "ZAF", "ZMB", "ZWE"],
    "challenge": {
      "description": "Tasks contain roundabouts that are malformed.",
      "blurb": "Malformed roundabouts",
      "instruction": "Open your favorite editor and fix the roundabout's geometry.",
      "difficulty": "MEDIUM"
    }
  },
  "MixedCaseNameCheck": {
    "check_name.countries":["AIA", "ATG", "AUS", "BHS", "BRB", "BLZ", "BMU", "BWA", "VGB",
      "CMR", "CAN", "CYM", "DMA", "FJI", "GMB", "GHA", "GIB", "GRD", "GUY", "IRL", "JAM",
      "KEN", "LSO", "MWI", "MLT", "MUS", "MSR", "NAM", "NZL", "NGA", "PNG", "SYC", "SLE",
      "SGP", "SLB", "ZAF", "SWZ", "TZA", "TON", "TTO", "TCA", "UGA", "GBR", "USA", "VUT",
      "ZMB", "ZWE"],
    "name":{
      "language.keys":["name:en"],
      "affixes":["Mc", "Mac", "Mck","Mhic", "Mic"],
      "articles": ["a", "an", "the"],
      "prepositions": ["and", "from", "to", "of", "by", "upon", "on", "off", "at", "as",
        "into", "like", "near", "onto", "per", "till", "up", "via", "with", "for", "in"],
      "units":["kv"]
    },
    "regex.split":" -/&@–",
    "challenge": {
      "description": "Tasks containing objects with mixed case names.",
      "blurb": "Mixed Case Name",
      "instruction": "Correct the listed names tags so they conform to capitalization standards",
      "difficulty": "MEDIUM"
    }
  },
  "OneMemberRelationCheck": {
    "tags.filter": "type->!person&type->!multipolygon",
    "challenge": {
      "description": "Tasks containing relations with only one member.",
      "blurb": "One Member Relations",
      "instruction": "Correct the relation to add necessary members",
      "difficulty": "HARD"
    }
  },
  "OverlappingAOIPolygonCheck":{
    "aoi.tags.filters": ["amenity->FESTIVAL_GROUNDS", "amenity->GRAVE_YARD|landuse->CEMETERY",
      "boundary->NATIONAL_PARK,PROTECTED_AREA|leisure->NATURE_RESERVE,PARK",
      "historic->BATTLEFIELD", "landuse->FOREST|natural->WOOD",
      "landuse->RECREATION_GROUND|leisure->RECREATION_GROUND",
      "landuse->VILLAGE_GREEN|leisure->PARK", "leisure->GARDEN",
      "leisure->GOLF_COURSE|sport->GOLF", "leisure->PARK&name->*", "natural->BEACH",
      "tourism->ZOO"],
    "intersect.minimum.limit":0.01,
    "challenge": {
      "description": "Tasks containing overlapping AOI ways",
      "blurb": "Overlapping AOI Polygon",
      "instruction": "Correct the areas as necessary to not have overlapping ways representing the same AOI",
      "difficulty": "HARD"
    }
  },
  "RoadNameSpellingConsistencyCheck": {
    "distance.search.maximum": 500.0,
    "challenge": {
      "description": "Segments of a given road should all have the same, correct spelling.",
      "blurb": "Edit the name tags of flagged road segments so they're consistent with one another.",
      "instruction": "Open your favorite editor and edit the name tags of the flagged way(s) so they're consistent with those of other ways of the same road.",
      "difficulty": "EASY"
    }
  },
  "RoundaboutClosedLoopCheck": {
    "challenge": {
      "description": "A roundabout should be formed by one-way edges with no dead-end nodes.",
      "blurb": "Modify roundabouts such that they are well formed.",
      "instruction": "Open your favorite editor and fix the issue with the roundabout.",
      "difficulty": "NORMAL",
      "defaultPriority": "LOW",
      "highPriorityRule": {
        "condition":"OR",
        "rules":["highway=motorway","highway=motorway_link","highway=trunk","highway=trunk_link"]
      },
      "mediumPriorityRule": {
        "condition":"OR",
        "rules":["highway=primary","highway=primary_link","highway=secondary","highway=secondary_link"]
      },
      "tags":"highway"
    }
  },
  "RoundaboutValenceCheck": {
    "connections.minimum": 2.0,
    "challenge": {
      "description": "Verify that the valence of the roundabout is sensible.",
      "blurb": "Modify Polyline intersections with the roundabout edges",
      "instruction": "Open your favorite editor and move modify polyline intersections with the roundabout.",
      "difficulty": "NORMAL"
    }
  },
  "SelfIntersectingPolylineCheck": {
    "tags.filter":"highway->*&highway->!construction&highway->!footway&highway->!path|building->*",
    "minimum.highway.type":"service",
    "challenge": {
      "description": "Verify that the same Polyline does not intersect itself at any point.",
      "blurb": "Modify Polylines such that they do not self intersect.",
      "instruction": "Open your favorite editor and move the polylines such that they are not self intersecting anymore.",
      "difficulty": "NORMAL",
      "defaultPriority": "LOW",
      "highPriorityRule": {
        "condition":"OR",
        "rules":["highway=motorway","highway=motorway_link","highway=trunk","highway=trunk_link"]
      },
      "mediumPriorityRule": {
        "condition":"OR",
        "rules":["highway=primary","highway=primary_link","highway=secondary","highway=secondary_link"]
      },
      "tags":"highway"
    }
  },
  "ShadowDetectionCheck": {
    "challenge": {
      "description": "Verify the height and level tags to make sure the building does not float in 3D",
      "blurb": "Fix floating buildings",
      "instruction": "Open your favorite editor and check the height and placement of the building or building part for 3D alignment.",
      "difficulty": "NORMAL"
    }
  },
  "SharpAngleCheck": {
    "threshold.degrees": 97.0,
    "challenge": {
      "description": "Each task has edges that have an angle that is too sharp within their polyline. Sharp angles may indicate inaccurate digitization once this threshold is exceeded. There may be other factors in play here such as number of intersections, type of highway, etc. But the main breaking point is any angles that are less than 31.",
      "blurb": "Modify angles that are too acute for possible inaccurate digitization.",
      "instruction": "Modify angles between two edges in polylines that are less than 31.",
      "difficulty": "NORMAL",
      "defaultPriority": "LOW",
      "highPriorityRule": {
        "condition":"OR",
        "rules":["highway=motorway","highway=motorway_link","highway=trunk","highway=trunk_link"]
      },
      "mediumPriorityRule": {
        "condition":"OR",
        "rules":["highway=primary","highway=primary_link","highway=secondary","highway=secondary_link"]
      },
      "tags":"highway"
    }
  },
  "SignPostCheck": {
    "link":{
      "length.minimum.meters": 50.0,
      "link.branch.check": true
    },
    "source.filter": "highway->motorway,trunk",
    "ramp.filter":"highway->motorway_link,trunk_link",
    "destination_tag.filter":"destination->*|destination:ref->*|destination:street->*|destination:backward->*|destination:forwards->*",
    "challenge": {
      "description": "Tasks contain nodes where sign post tagging could be missing.  In particular it looks for motorway and trunk ways which have a link edge exiting them.  A task is generated if either the connecting node is missing the motorway_junction tag or the exiting segment is missing the destination tag.",
      "blurb": "Missing sign post tags",
      "instruction": "Either add the missing motorway_junction tag to the identified node and / or the destination tag to the exiting link segment.",
      "difficulty": "NORMAL",
      "defaultPriority": "MEDIUM",
      "tags":"highway"
    }
  },
  "SingleSegmentMotorwayCheck": {
    "challenge": {
      "description": "Tasks that identify ways tagged with highway=motorway that are not connected to any ways tagged the same.",
      "blurb": "Fix disconnected motorways.",
      "instruction": "Open your favorite editor and check whether the way should be tagged as highway=motorway.",
      "difficulty": "NORMAL"
    }
  },
  "SinkIslandCheck": {
    "tree.size": 50,
    "minimum.highway.type": "service",
    "challenge": {
      "description": "Tasks that identify islands of roads where it is impossible to get out. The simplest is a one-way that dead-ends; that would be a one-edge island.",
      "blurb": "Identify islands of roads.",
      "instruction": "Open your favorite editor and apply tags (if need to change one way roads), or update roads to remove any islands of roads",
      "difficulty": "EASY",
      "defaultPriority": "LOW",
      "highPriorityRule": {
        "condition":"OR",
        "rules":["highway=motorway","highway=motorway_link","highway=trunk","highway=trunk_link"]
      },
      "mediumPriorityRule": {
        "condition":"OR",
        "rules":["highway=primary","highway=primary_link","highway=secondary","highway=secondary_link"]
      },
      "tags":"highway"
    }
  },
  "StreetNameIntegersOnlyCheck": {
    "name.keys.filter":["name","name:left","name:right"],
    "challenge": {
      "description": "Tasks containing name tags with only integers",
      "blurb": "Street Names Integers Only",
      "instruction": "Correct the road with only integers for names.",
      "difficulty": "Medium",
      "tags":"highway,name"
    }
  },
  "SnakeRoadCheck": {
    "challenge": {
      "description": "Tasks will include ways that are drawn as a single way, when in reality they should be two or more distinct ways",
      "blurb": "Snake Roads",
      "instruction": "Open your favorite editor and split the snake road into two or more distinct ways. You can do this by splitting or separating the existing way at an intersection or where you think a road should end. This check also flags roundabouts that aren’t properly tagged. If you see that’s the case - add a junction=roundabout tag when needed.",
      "difficulty": "MEDIUM",
      "defaultPriority": "LOW",
      "highPriorityRule": {
        "condition":"OR",
        "rules":["highway=motorway","highway=motorway_link","highway=trunk","highway=trunk_link"]
      },
      "mediumPriorityRule": {
        "condition":"OR",
        "rules":["highway=primary","highway=primary_link","highway=secondary","highway=secondary_link"]
      },
      "tags":"highway"
    }
  },
  "UnusualLayerTagsCheck": {
    "challenge": {
      "description": "Tunnels (negative), junctions (zero) and bridges (zero or positive) should have meaningful layer tags attached to them. A missing layer tag implies layer value 0. If there is an explicit layer tag, then it must be between -5 and 5.",
      "blurb": "Verify unusual layer tags.",
      "instruction": "Open your favorite editor, check the instruction for the task and then modify the tag that is considered unusual or possibly invalid.",
      "difficulty": "EASY"
    }
  },
  "WaterbodyAndIslandSizeCheck": {
    "surface":{
      "waterbody.minimum.meters": 10.0,
      "waterbody.maximum.kilometers": 370000.0,
      "island.minimum.meters": 10.0,
      "island.maximum.kilometers": 2170000.0,
      "islet.minimum.meters": 10.0,
      "islet.maximum.kilometers": 1.0
    },
    "challenge": {
      "description": "This tasks contains waterboadies and islands which are either too small or too large in size.",
      "blurb": "Waterbodies and Islands that are too large, or too small",
      "instruction": "Open your favorite editor and examine if the waterbody or island is correctly tagged and mapped.",
      "difficulty": "NORMAL",
      "defaultPriority": "MEDIUM"
    }
  },
  "HighwayToFerryTagCheck": {
    "highway.type.minimum": "path",
    "challenge": {
      "description": "Ferry routes should have a Ferry Tag with a highway classification associated with them. Any ferry routes with a Highway Tag should be updated to a Ferry Tag and the Highway Tag should be dropped. ",
      "blurb": "Improper tags for Ferry routes.",
      "instruction": "Open your favorite editor and check the instruction for the task and then create or modify the Ferry Tag and delete the Highway Tag.",
      "difficulty": "EASY",
      "defaultPriority": "MEDIUM"
    }
  },
  "PedestrianAreaOverlappingEdgeCheck": {
    "distance.minimum.meters": 1.0,
    "challenge": {
      "description": "Tasks contain pedestrian areas overlapping car navigable ways that are not properly snapped to those ways.",
      "blurb": "Pedestrian areas overlapping car navigable ways.",
      "instruction": "Open your favorite editor and check the instruction for the task and then properly snap all points of intersection of the pedestrian area to the overlapping car navigable ways.",
      "difficulty": "MEDIUM",
      "defaultPriority": "MEDIUM"
    }
  }
}<|MERGE_RESOLUTION|>--- conflicted
+++ resolved
@@ -147,11 +147,8 @@
   "GeneralizedCoastlineCheck": {
     "node.minimum.distance": 100.0,
     "node.minimum.threshold": 30.0,
-<<<<<<< HEAD
     "coastline.tags.filters": "source->PGS",
-=======
     "angle.minimum.threshold": 97.0,
->>>>>>> 6ebfcb7c
     "challenge": {
       "description": "Coastlines whose nodes are too far apart, and which may have too sharp of angles.",
       "blurb": "Ways",
