{
  "CheckResourceLoader": {
    "scanUrls": [
      "org.openstreetmap.atlas.checks.validation"
    ],
    "type": "org.openstreetmap.atlas.checks.base.BaseCheck",
    "enabled.value.default": true
  },
  "PoolSizeCheck": {
    "surface": {
      "maximum": 1000.0,
      "minimum": 50.0
    }
  },
  "SpikyBuildingCheck": {
    "spiky.angle.maximum": 15.0,
    "curve": {
      "degrees": {
        "maximum.single_heading_change": 25.0,
        "minimum.total_heading_change": 10.0
      },
      "points.minimum": 4
    },
    "challenge": {
      "description": "Find poorly digitized buildings with sharp angles in their geometry",
      "blurb": "Fix buildings with spiky geometry",
      "instruction": "Open your favorite editor and validate that the buildings are mapped correctly",
      "difficulty": "NORMAL",
      "tags":"building"
    }
  },
  "OrphanNodeCheck": {

  },
  "AddressPointMatchCheck": {
    "bounds.size": 150.0,
    "challenge": {
      "description": "Tasks contain nodes which either have no street name or incorrect street names",
      "blurb": "Nodes without street names, or with incorrect street names",
      "instruction": "Open your favorite editor and edit the node street names",
      "difficulty": "EASY",
      "defaultPriority": "LOW"
    }
  },
  "AddressStreetNameCheck": {
    "bounds.size": 100.0,
    "challenge": {
      "description": "Tasks contain nodes with addr:street names that don't match the surrounding roads",
      "blurb": "Nodes with mismatched addr:street names",
      "instruction": "Open your favorite editor and edit the node street names",
      "difficulty": "HARD"
    }
  },
  "AreasWithHighwayTagCheck":{
    "tag.filters":"highway->*&area->yes",
    "challenge":{
      "description":"A Highway should never be tagged as an area, all these tasks involve highways that have been.",
      "blurb":"Highways should not be tagged as Areas.",
      "instruction":"Remove highway tag from feature with area tag.",
      "difficulty":"EASY",
      "tags":"highway,landuse"
    }
  },
  "BigNodeBadDataCheck": {
    "max.number.paths.threshold": 25,
    "max.number.junction.edges.threshold": 2,
    "highway.type": {
      "minimum": "toll_gantry",
      "maximum": "motorway"
    },
    "challenge": {
      "description": "Bad data in intersections can create BigNodes that have incredibly high numbers of paths.",
      "blurb": "Big Nodes with bad data have too many paths.",
      "instruction": "Open your favorite editor and edit the intersection.",
      "difficulty": "NORMAL",
      "defaultPriority": "LOW",
      "highPriorityRule": {
        "condition": "OR",
        "rules": [
          "highway=motorway",
          "highway=motorway_link",
          "highway=trunk",
          "highway=trunk_link"
        ]
      },
      "mediumPriorityRule": {
        "condition": "OR",
        "rules": [
          "highway=primary",
          "highway=primary_link",
          "highway=secondary",
          "highway=secondary_link"
        ]
      }
    }
  },
  "BuildingRoadIntersectionCheck": {
    "car.navigable": true,
    "challenge": {
      "description": "Tasks contain buildings which intersect with surrounding roads",
      "blurb": "Intersecting Buildings and Roads",
      "instruction": "Open your favorite editor and edit the buildings or roads to remove the intersection.",
      "difficulty": "EASY",
      "defaultPriority": "LOW",
      "highPriorityRule": {
        "condition":"OR",
        "rules":["highway=motorway","highway=motorway_link","highway=trunk","highway=trunk_link"]
      },
      "mediumPriorityRule": {
        "condition":"OR",
        "rules":["highway=primary","highway=primary_link","highway=secondary","highway=secondary_link"]
      },
      "tags":"building,highway"
    }
  },
  "ConflictingAreaTagCombination": {
    "challenge": {
      "description": "Task contains Area's with mutually exclusive tag combinations.",
      "blurb": "Conflicting Area Tag Combination",
      "instruction": "Open your favorite editor, check the instruction and modify the tags that are considered conflicting",
      "difficulty": "EASY"
    }
  },
  "ConflictingTagCombinationCheck": {
    "tags.conflicting.filters": [
      "highway->*&building->*||route->ferry||natural->*||landuse->*||place->*",
      "service->*&highway->!service&highway->!construction&railway->!&waterway->!canal",
      "motor_vehicle->yes&motorcar->no",
      "motor_vehicle->no&motorcar->yes",
      "motor_vehicle->yes&vehicle->no",
      "motorcar->yes&vehicle->no",
      "motor_vehicle->no&vehicle->yes",
      "motorcar->no&vehicle->yes"
    ],
    "challenge": {
      "description": "OSM has numerous tag keys and values. These tags could be combined and used together in the same feature. However, tags might have conflicting values.",
      "blurb": "Verify conflicting tags.",
      "instruction": "Open your favorite editor, check the instruction for the task and then modify the tags that are considered conflicting.",
      "difficulty": "EASY"
    }
  },
  "ConnectivityCheck": {
    "nearby.edge.distance.meters": 2.0,
    "blacklisted.highway.filter": "highway->no",
    "challenge": {
      "description": "Checks if a node should be connected to a nearby node or edge.",
      "blurb": "Connectivity Check",
      "instruction": "Open your favorite editor and check if the referenced node should be connected to a nearby node or edge.",
      "difficulty": "NORMAL",
      "defaultPriority": "LOW",
      "highPriorityRule": {
        "condition": "OR",
        "rules": [
          "highway=motorway",
          "highway=motorway_link",
          "highway=trunk",
          "highway=trunk_link"
        ]
      },
      "mediumPriorityRule": {
        "condition": "OR",
        "rules": [
          "highway=primary",
          "highway=primary_link",
          "highway=secondary",
          "highway=secondary_link"
        ]
      },
      "tags": "highway"
    }
  },
  "DuplicateLocationInPolyLineCheck": {
    "challenge": {
      "description": "Tasks will include locations that have been repeated within a single polyline.",
      "blurb": "Repeating locations in a polyline",
      "instruction": "Open your favorite editor and remove the duplicate locations, so that only a single location remains.",
      "difficulty": "EASY",
      "defaultPriority": "LOW",
      "highPriorityRule": {
        "condition": "OR",
        "rules": [
          "highway=motorway",
          "highway=motorway_link",
          "highway=trunk",
          "highway=trunk_link"
        ]
      },
      "mediumPriorityRule": {
        "condition": "OR",
        "rules": [
          "highway=primary",
          "highway=primary_link",
          "highway=secondary",
          "highway=secondary_link"
        ]
      }
    }
  },
  "DuplicateNodeCheck": {
    "challenge": {
      "description": "Tasks contain node locations that have duplicate nodes found.",
      "blurb": "Duplicate Nodes",
      "instruction": "Open your favorite editor and remove one or more of the duplicate nodes until only one remains.",
      "difficulty": "EASY"
    }
  },
  "DuplicatePointCheck": {
    "challenge": {
      "description": "Tasks contain node locations where duplicate points of interest are found.",
      "blurb": "Duplicate Points",
      "instruction": "Open your favorite editor and remove one or more of the duplicate points of interest until only one remains.",
      "difficulty": "EASY"
    }
  },
  "DuplicateWaysCheck": {
    "challenge": {
      "description": "Tasks contain Ways which have been partially or completely duplicated.",
      "blurb": "Duplicate Ways",
      "instruction": "Open your favorite editor and remove the duplicated edges in the OSM way.",
      "difficulty": "EASY"
    }
  },
  "EdgeCrossingEdgeCheck": {
    "minimum.highway.type": "no",
    "challenge": {
      "description": "Tasks contain ways that do not have shared nodes but cross each other.",
      "blurb": "Crossing Ways",
      "instruction": "Open your favorite editor and connect the ways at the point of intersection.",
      "difficulty": "EASY"
    }
  },
  "FloatingEdgeCheck": {
    "highway.minimum": "service",
    "length": {
      "maximum.kilometers": 100.0,
      "minimum.meters": 100.0
    },
    "challenge": {
      "description": "Tasks contain ways that are disconnected from the road network.",
      "blurb": "Connected Edges",
      "instruction": "Open your favorite editor and remove disconnected edges.",
      "difficulty": "EASY",
      "defaultPriority": "LOW",
      "highPriorityRule": {
        "condition":"OR",
        "rules":["highway=motorway","highway=motorway_link","highway=trunk","highway=trunk_link"]
      },
      "mediumPriorityRule": {
        "condition":"OR",
        "rules":["highway=primary","highway=primary_link","highway=secondary","highway=secondary_link"]
      },
      "tags":"highway"
    }
  },
  "GeneralizedCoastlineCheck": {
    "node.minimum.distance": 100.0,
    "node.minimum.threshold": 30.0,
    "coastline.tags.filters": "source->PGS",
    "angle.minimum.threshold": 97.0,
    "challenge": {
      "description": "Coastlines whose nodes are too far apart, and which may have too sharp of angles.",
      "blurb": "Ways",
      "instruction": "Open your favorite editor and add more nodes to the coastline to increase the resolution of the coastline's geometry.",
      "difficulty": "EASY",
      "defaultPriority": "LOW",
      "tags":"coastline"
    }
  },
  "ImproperAndUnknownRoadNameCheck": {
    "names.improper": [
      "street",
      "express",
      "avenue",
      "drive"
    ],
    "challenge": {
      "description": "Tasks contain roads named as a road type, form of way, a road surface material or the string \"unknown\". These are common mistake in iD.",
      "blurb": "Incorrect road names",
      "instruction": "Open your favorite editor and edit/remove the incorrect names",
      "difficulty": "EASY",
      "defaultPriority": "LOW",
      "highPriorityRule": {
        "condition": "OR",
        "rules": [
          "highway=motorway",
          "highway=motorway_link",
          "highway=trunk",
          "highway=trunk_link"
        ]
      },
      "mediumPriorityRule": {
        "condition": "OR",
        "rules": [
          "highway=primary",
          "highway=primary_link",
          "highway=secondary",
          "highway=secondary_link"
        ]
      },
      "tags": "highway"
    }
  },
  "InconsistentRoadClassificationCheck": {
    "long.edge.threshold": 1000.0,
    "minimum.highway.type": "tertiary_link",
    "maximum.direction.change.degrees": 30.0,
    "maximum.edge.length": 500.0,
    "challenge": {
      "description": "Tasks that identify roads, that transition from one classification to another and then back to the original classification. The initial way will be used as reference to find out inconsistency. This check will skip roundabouts by default. Roundabouts take the type of highest priority way connected. However, if a roundabout is not properly tagged (missing junction=roundabout), then it will probably be flagged by this check. The solution is to add junction=roundabout tag and set the highway tag to the highest priority highway tag connecting to junction. Links need to be tagged similar to roundabouts. By default a link way will not be used as reference way. However, link ways could still cause inconsistencies.",
      "blurb": "Classifications that transition back and forth over a road going in a direction.",
      "instruction": "Open your editor and change the classification that is inconsistent. If a roundabout is the cause of inconsistency, then tag it with junction=roundabout.",
      "difficulty": "HARD",
      "defaultPriority": "LOW",
      "highPriorityRule": {
        "condition": "OR",
        "rules": [
          "highway=motorway",
          "highway=motorway_link",
          "highway=trunk",
          "highway=trunk_link"
        ]
      },
      "mediumPriorityRule": {
        "condition": "OR",
        "rules": [
          "highway=primary",
          "highway=primary_link",
          "highway=secondary",
          "highway=secondary_link"
        ]
      },
      "tags": "highway"
    }
  },
  "IntersectingBuildingsCheck":
  {
    "intersection.lower.limit": 0.01,
    "challenge": {
      "description": "Buildings that intersect, contain, or overlap each other.",
      "blurb": "Intersecting Buildings",
      "instruction": "Correct intersecting buildings by moving them or dissolving one into another.",
      "difficulty": "NORMAL",
      "tags":"building"
    }
  },
  "InvalidAccessTagCheck":{
    "tags.filter":"public_transport->!yes&psv->!yes&bus->!yes&emergency->!yes&motor_vehicle->!no&vehicle->!no&motorcar->!no",
    "minimum.highway.type":"residential",
    "challenge": {
      "description": "Tasks containing invalid access tags",
      "blurb": "Invalid Access Tags",
      "instruction": "Correct the displayed invalid access=no tag.",
      "difficulty": "NORMAL",
      "tags":"access,highway"
    }
  },
  "InvalidLanesTagCheck": {
    "lanes.filter": "lanes->1,1.5,2,3,4,5,6,7,8,9,10",
    "challenge":{
      "description":"Tasks contain invalid values for the lanes tag.",
      "blurb":"Invalid Lanes Tags",
      "instruction":"Change the lanes tag to have a valid and representative value.",
      "difficulty":"EASY",
      "tags":"lanes,highway"
    }
  },
  "InvalidMiniRoundaboutCheck": {
    "valence.minimum":6,
    "challenge":{
      "description":"Tasks containing invalid mini-roundabouts.",
      "blurb":"Invalid Mini-Roundabout Tags",
      "instruction":"Change the tags to represent the intersection more accurately.",
      "difficulty":"NORMAL"
    }
  },
  "InvalidMultiPolygonRelationCheck": {},
  "InvalidSignBoardRelationCheck": {
    "countries": [
      "RUS"
    ],
    "challenge": {
      "description": "Tasks containing signboard relations that are not properly formed.",
      "blurb": "Invalid Signboards",
      "instruction": "Open your favorite editor, and add/correct members of the specified signboard relation.",
      "difficulty": "Normal",
      "defaultPriority": "MEDIUM"
    }
  },
  "InvalidTagsCheck": {
    "filters.classes.tags": [
      ["area,relation","boundary->protected_area&protect_class->!"]
    ],
    "challenge": {
      "description": "Tasks containing features with tags containing missing, conflicting, or incorrect values",
      "blurb": "Features with invalid tags",
      "instruction": "Open your favorite editor and check that the listed tags are correct.",
      "difficulty": "Medium",
      "tags":"tags"
    }
  },
  "InvalidTurnRestrictionCheck": {
    "challenge": {
      "description": "Tasks containing invalid turn restrictions",
      "blurb": "Invalid Turn Restrictions",
      "instruction": "Correct the displayed invalid turn restriction",
      "difficulty": "HARD",
      "tags":"highway"
    }
  },
  "LineCrossingBuildingCheck": {
    "challenge": {
      "description": "The water body has invalid crossings by line item(s).",
      "blurb": "Unless line item is a certain type that can cross water bodies, then it should not cross them.",
      "instruction": "Open the task in your favorite editor and fix the issue with invalid crossing.",
      "difficulty": "NORMAL",
      "defaultPriority": "LOW",
      "highPriorityRule": {
        "condition": "OR",
        "rules": [
          "highway=motorway",
          "highway=motorway_link",
          "highway=trunk",
          "highway=trunk_link"
        ]
      },
      "mediumPriorityRule": {
        "condition": "OR",
        "rules": [
          "highway=primary",
          "highway=primary_link",
          "highway=secondary",
          "highway=secondary_link"
        ]
      },
      "tags": "building"
    }
  },
  "LineCrossingWaterBodyCheck": {},
  "LongSegmentCheck": {
    "length.minimum.kilometers": 10.0,
    "challenge": {
      "description": "A long segment is a segment that is more than 10 kilometers long. Very long segments may not represent actual roads.",
      "blurb": "Very long segments may not represent actual roads.",
      "instruction": "Open your favorite editor and check if the segment should be split into smaller segments or removed.",
      "difficulty": "NORMAL",
      "defaultPriority": "LOW",
      "highPriorityRule": {
        "condition": "OR",
        "rules": [
          "highway=motorway",
          "highway=motorway_link",
          "highway=trunk",
          "highway=trunk_link"
        ]
      },
      "mediumPriorityRule": {
        "condition": "OR",
        "rules": [
          "highway=primary",
          "highway=primary_link",
          "highway=secondary",
          "highway=secondary_link"
        ]
      },
      "tags": "highway"
    }
  },
  "MalformedPolyLineCheck": {
    "challenge": {
      "description": "Tasks containing lines that have only one point, or none, and the ones that are too long or too short. A line is considered too long if it is longer than 500km and too short if is shorter than 1m. Coastlines and Rivers are excluded.",
      "blurb": "Polylines that are malformed.",
      "instruction": "Open your favorite editor, remove unnecessary nodes if required. Split way into multiple ways so that the way is not too long, or increase the length of a way if it is less than 1m.",
      "difficulty": "NORMAL",
      "defaultPriority": "LOW",
      "highPriorityRule": {
        "condition": "OR",
        "rules": [
          "highway=motorway",
          "highway=motorway_link",
          "highway=trunk",
          "highway=trunk_link"
        ]
      },
      "mediumPriorityRule": {
        "condition": "OR",
        "rules": [
          "highway=primary",
          "highway=primary_link",
          "highway=secondary",
          "highway=secondary_link"
        ]
      },
      "tags": "highway"
    }
  },
  "MalformedRoundaboutCheck" : {
    "traffic.countries.left":["AIA", "ATG", "AUS", "BGD", "BHS", "BMU", "BRB", "BRN", "BTN", "BWA",
      "CCK", "COK", "CXR", "CYM", "CYP", "DMA", "FJI", "FLK", "GBR", "GGY", "GRD",
      "GUY", "HKG", "IDN", "IMN", "IND", "IRL", "JAM", "JEY", "JPN", "KEN", "KIR",
      "KNA", "LCA", "LKA", "LSO", "MAC", "MDV", "MLT", "MOZ", "MSR", "MUS", "MWI",
      "MYS", "NAM", "NFK", "NIU", "NPL", "NRU", "NZL", "PAK", "PCN", "PNG", "SGP",
      "SGS", "SHN", "SLB", "SUR", "SWZ", "SYC", "TCA", "THA", "TKL", "TLS", "TON",
      "TTO", "TUV", "TZA", "UGA", "VCT", "VGB", "VIR", "WSM", "ZAF", "ZMB", "ZWE"],
    "challenge": {
      "description": "Tasks contain roundabouts that are malformed.",
      "blurb": "Malformed roundabouts",
      "instruction": "Open your favorite editor and fix the roundabout's geometry.",
      "difficulty": "MEDIUM"
    }
  },
  "MixedCaseNameCheck": {
    "check_name.countries":["AIA", "ATG", "AUS", "BHS", "BRB", "BLZ", "BMU", "BWA", "VGB",
      "CMR", "CAN", "CYM", "DMA", "FJI", "GMB", "GHA", "GIB", "GRD", "GUY", "IRL", "JAM",
      "KEN", "LSO", "MWI", "MLT", "MUS", "MSR", "NAM", "NZL", "NGA", "PNG", "SYC", "SLE",
      "SGP", "SLB", "ZAF", "SWZ", "TZA", "TON", "TTO", "TCA", "UGA", "GBR", "USA", "VUT",
      "ZMB", "ZWE"],
    "name":{
      "language.keys":["name:en"],
      "affixes":["Mc", "Mac", "Mck","Mhic", "Mic"],
      "articles": ["a", "an", "the"],
      "prepositions": ["and", "from", "to", "of", "by", "upon", "on", "off", "at", "as",
        "into", "like", "near", "onto", "per", "till", "up", "via", "with", "for", "in"],
      "units":["kv"]
    },
    "regex.split":" -/&@–",
    "challenge": {
      "description": "Tasks containing objects with mixed case names.",
      "blurb": "Mixed Case Name",
      "instruction": "Correct the listed names tags so they conform to capitalization standards",
      "difficulty": "MEDIUM"
    }
  },
  "NodeValenceCheck": {
    "connections.maximum": 10,
    "challenge": {
      "description": "Tasks with nodes are not connected to too many edges. It is considered to have too many edges if it contains more than 10 connections.",
      "blurb": "Nodes with too many edges.",
      "instruction": "Open your favorite editor and disconnect edges to the node.",
      "difficulty": "EXPERT"
    }
  },
  "OneMemberRelationCheck": {
    "tags.filter": "type->!person&type->!multipolygon",
    "challenge": {
      "description": "Tasks containing relations with only one member.",
      "blurb": "One Member Relations",
      "instruction": "Correct the relation to add necessary members",
      "difficulty": "HARD"
    }
  },
  "OverlappingAOIPolygonCheck":{
    "aoi.tags.filters": ["amenity->FESTIVAL_GROUNDS", "amenity->GRAVE_YARD|landuse->CEMETERY",
      "boundary->NATIONAL_PARK,PROTECTED_AREA|leisure->NATURE_RESERVE,PARK",
      "historic->BATTLEFIELD", "landuse->FOREST|natural->WOOD",
      "landuse->RECREATION_GROUND|leisure->RECREATION_GROUND",
      "landuse->VILLAGE_GREEN|leisure->PARK", "leisure->GARDEN",
      "leisure->GOLF_COURSE|sport->GOLF", "leisure->PARK&name->*", "natural->BEACH",
      "tourism->ZOO"],
    "intersect.minimum.limit":0.01,
    "challenge": {
      "description": "Tasks containing overlapping AOI ways",
      "blurb": "Overlapping AOI Polygon",
      "instruction": "Correct the areas as necessary to not have overlapping ways representing the same AOI",
      "difficulty": "HARD"
    }
  },
<<<<<<< HEAD
  "OverlappingEdgeCheck": {
    "highway.priority.minimum": "residential",
    "pedestrian.areas.filter": true,
    "challenge": {
      "description": "Tasks will include highways that are overlapped by another highway.",
      "blurb": "Overlapping Highways",
      "instruction": "Open your favorite editor and either remove the overlap way segment or correct tagging so that only a single highway remains.",
      "difficulty": "EASY",
      "defaultPriority": "LOW",
      "highPriorityRule": {
        "condition": "OR",
        "rules": [
          "highway=motorway",
          "highway=motorway_link",
          "highway=trunk",
          "highway=trunk_link"
        ]
      },
      "mediumPriorityRule": {
        "condition": "OR",
        "rules": [
          "highway=primary",
          "highway=primary_link",
          "highway=secondary",
          "highway=secondary_link"
        ]
      }
    }
  },
  "RoadLinkCheck": {
    "length.maximum.miles": 1.0,
    "challenge": {
      "description": "Verify that one end or the other is a fork to/from a road of the same class, that is not a _link",
      "blurb": "Check for invalid classes in connected ways.",
      "instruction": "Open your favorite editor and check that the connected ways are either of the same class or a link. If not modify the connected ways class to either the same class or a link.",
      "difficulty": "NORMAL",
      "defaultPriority": "LOW",
      "highPriorityRule": {
        "condition": "OR",
        "rules": [
          "highway=motorway",
          "highway=motorway_link",
          "highway=trunk",
          "highway=trunk_link"
        ]
      },
      "mediumPriorityRule": {
        "condition": "OR",
        "rules": [
          "highway=primary",
          "highway=primary_link",
          "highway=secondary",
          "highway=secondary_link"
        ]
      },
      "tags": "highway"
=======
  "RoadNameGapCheck": {
    "valid.highway.tag": ["primary","secondary","tertiary","trunk","motorway"],
    "challenge": {
      "description": "identifies Edges with no name Tag that are between two other Edges with the same name Tag, OR the Edge has a name Tag but does not equal the name Tag of the Edges that it is between.",
      "blurb": "Flag the Edge with different name tag or no name tag which is between the same name tag edges",
      "instruction": "Open your favorite editor and edit or add the name tag of the flagged edge(s) so they're consistent with connecting edges with same name tag.",
      "difficulty": "EASY",
      "tags":"highway"
>>>>>>> b1796307
    }
  },
  "RoadNameSpellingConsistencyCheck": {
    "distance.search.maximum": 500.0,
    "challenge": {
      "description": "Segments of a given road should all have the same, correct spelling.",
      "blurb": "Edit the name tags of flagged road segments so they're consistent with one another.",
      "instruction": "Open your favorite editor and edit the name tags of the flagged way(s) so they're consistent with those of other ways of the same road.",
      "difficulty": "EASY"
    }
  },
  "RoundaboutClosedLoopCheck": {
    "challenge": {
      "description": "A roundabout should be formed by one-way edges with no dead-end nodes.",
      "blurb": "Modify roundabouts such that they are well formed.",
      "instruction": "Open your favorite editor and fix the issue with the roundabout.",
      "difficulty": "NORMAL",
      "defaultPriority": "LOW",
      "highPriorityRule": {
        "condition":"OR",
        "rules":["highway=motorway","highway=motorway_link","highway=trunk","highway=trunk_link"]
      },
      "mediumPriorityRule": {
        "condition":"OR",
        "rules":["highway=primary","highway=primary_link","highway=secondary","highway=secondary_link"]
      },
      "tags":"highway"
    }
  },
  "RoundaboutConnectorCheck": {
    "minimum.highway.type": "service",
    "threshold": {
      "one_way": 100.0,
      "two_way": 130.0
    },
    "challenge": {
      "description": "Roads connected to roundabouts at too sharp an angle.",
      "blurb": "Sharp intersections between roundabouts and connecting roads are often digitization/navigation errors. Adjust these intersections to create smoother transitions in and out of roundabouts.",
      "instruction": "Open your favorite editor and edit the flagged ways and/or the surrounding network to make smooth connection from the connector to the roundabout.",
      "difficulty": "HARD",
      "tags": "highway,junction,roundabout"
    }
  },
  "RoundaboutValenceCheck": {
    "connections.minimum": 2.0,
    "challenge": {
      "description": "Verify that the valence of the roundabout is sensible.",
      "blurb": "Modify Polyline intersections with the roundabout edges",
      "instruction": "Open your favorite editor and move modify polyline intersections with the roundabout.",
      "difficulty": "NORMAL"
    }
  },
  "SelfIntersectingPolylineCheck": {
    "tags.filter":"highway->*&highway->!construction&highway->!footway&highway->!path|building->*",
    "minimum.highway.type":"service",
    "challenge": {
      "description": "Verify that the same Polyline does not intersect itself at any point.",
      "blurb": "Modify Polylines such that they do not self intersect.",
      "instruction": "Open your favorite editor and move the polylines such that they are not self intersecting anymore.",
      "difficulty": "NORMAL",
      "defaultPriority": "LOW",
      "highPriorityRule": {
        "condition":"OR",
        "rules":["highway=motorway","highway=motorway_link","highway=trunk","highway=trunk_link"]
      },
      "mediumPriorityRule": {
        "condition":"OR",
        "rules":["highway=primary","highway=primary_link","highway=secondary","highway=secondary_link"]
      },
      "tags":"highway"
    }
  },
  "ShadowDetectionCheck": {
    "challenge": {
      "description": "Verify the height and level tags to make sure the building does not float in 3D",
      "blurb": "Fix floating buildings",
      "instruction": "Open your favorite editor and check the height and placement of the building or building part for 3D alignment.",
      "difficulty": "NORMAL"
    }
  },
  "SharpAngleCheck": {
    "threshold.degrees": 97.0,
    "challenge": {
      "description": "Each task has edges that have an angle that is too sharp within their polyline. Sharp angles may indicate inaccurate digitization once this threshold is exceeded. There may be other factors in play here such as number of intersections, type of highway, etc. But the main breaking point is any angles that are less than 31.",
      "blurb": "Modify angles that are too acute for possible inaccurate digitization.",
      "instruction": "Modify angles between two edges in polylines that are less than 31.",
      "difficulty": "NORMAL",
      "defaultPriority": "LOW",
      "highPriorityRule": {
        "condition":"OR",
        "rules":["highway=motorway","highway=motorway_link","highway=trunk","highway=trunk_link"]
      },
      "mediumPriorityRule": {
        "condition":"OR",
        "rules":["highway=primary","highway=primary_link","highway=secondary","highway=secondary_link"]
      },
      "tags":"highway"
    }
  },
  "ShortNameCheck": {
    "non.latin.countries":["AFG",
      "ARE", "ARM", "BGD", "BGR", "BHR", "BIH", "BLR", "BRN", "BTN", "CHN", "COM", "CYP",
      "DJI", "DZA", "EGY", "ERI", "ESH", "ETH", "GEO", "GRC", "HKG", "IND", "IRN", "IRQ",
      "ISR", "JOR", "JPN", "KAZ", "KGZ", "KHM", "KOR", "KWT", "LAO", "LBN", "LBY", "LKA",
      "MAC", "MAR", "MDA", "MDV", "MKD", "MMR", "MNE", "MNG", "MRT", "MYS", "NPL", "OMN",
      "PAK", "PRK", "PSE", "QAT", "RUS", "SAU", "SDN", "SGP", "SOM", "SRB", "SYR", "TCD",
      "THA", "TJK", "TUN", "TWN", "TZA", "UKR", "YEM"],
    "length.maximum": 2,
    "non.latin.length.maximum": 1
  },
  "ShortSegmentCheck": {
    "edge.length.maximum.meters": 1.0,
    "node.valence.minimum": 3,
    "highway.priority.minimum": "service",
    "challenge": {
      "description": "A short segment is a segment that is less than 1 meter. A short segment should not be dead-end. Also a short segment with 2 connections should be investigated to see if segment is really needed.",
      "blurb": "Segments with less 1 meter length should not be dead end.",
      "instruction": "Open your favorite editor and fix the issue with the short segment.",
      "difficulty": "NORMAL",
      "defaultPriority": "LOW",
      "highPriorityRule": {
        "condition": "OR",
        "rules": [
          "highway=motorway",
          "highway=motorway_link",
          "highway=trunk",
          "highway=trunk_link"
        ]
      },
      "mediumPriorityRule": {
        "condition": "OR",
        "rules": [
          "highway=primary",
          "highway=primary_link",
          "highway=secondary",
          "highway=secondary_link"
        ]
      }
    }
  },
  "SignPostCheck": {
    "link":{
      "length.minimum.meters": 50.0,
      "link.branch.check": true
    },
    "source.filter": "highway->motorway,trunk",
    "ramp.filter":"highway->motorway_link,trunk_link",
    "destination_tag.filter":"destination->*|destination:ref->*|destination:street->*|destination:backward->*|destination:forwards->*",
    "challenge": {
      "description": "Tasks contain nodes where sign post tagging could be missing.  In particular it looks for motorway and trunk ways which have a link edge exiting them.  A task is generated if either the connecting node is missing the motorway_junction tag or the exiting segment is missing the destination tag.",
      "blurb": "Missing sign post tags",
      "instruction": "Either add the missing motorway_junction tag to the identified node and / or the destination tag to the exiting link segment.",
      "difficulty": "NORMAL",
      "defaultPriority": "MEDIUM",
      "tags":"highway"
    }
  },
  "SingleSegmentMotorwayCheck": {
    "challenge": {
      "description": "Tasks that identify ways tagged with highway=motorway that are not connected to any ways tagged the same.",
      "blurb": "Fix disconnected motorways.",
      "instruction": "Open your favorite editor and check whether the way should be tagged as highway=motorway.",
      "difficulty": "NORMAL"
    }
  },
  "SinkIslandCheck": {
    "tree.size": 50,
    "minimum.highway.type": "service",
    "challenge": {
      "description": "Tasks that identify islands of roads where it is impossible to get out. The simplest is a one-way that dead-ends; that would be a one-edge island.",
      "blurb": "Identify islands of roads.",
      "instruction": "Open your favorite editor and apply tags (if need to change one way roads), or update roads to remove any islands of roads",
      "difficulty": "EASY",
      "defaultPriority": "LOW",
      "highPriorityRule": {
        "condition":"OR",
        "rules":["highway=motorway","highway=motorway_link","highway=trunk","highway=trunk_link"]
      },
      "mediumPriorityRule": {
        "condition":"OR",
        "rules":["highway=primary","highway=primary_link","highway=secondary","highway=secondary_link"]
      },
      "tags":"highway"
    }
  },
  "StreetNameIntegersOnlyCheck": {
    "name.keys.filter":["name","name:left","name:right"],
    "challenge": {
      "description": "Tasks containing name tags with only integers",
      "blurb": "Street Names Integers Only",
      "instruction": "Correct the road with only integers for names.",
      "difficulty": "Medium",
      "tags":"highway,name"
    }
  },
  "SnakeRoadCheck": {
    "challenge": {
      "description": "Tasks will include ways that are drawn as a single way, when in reality they should be two or more distinct ways",
      "blurb": "Snake Roads",
      "instruction": "Open your favorite editor and split the snake road into two or more distinct ways. You can do this by splitting or separating the existing way at an intersection or where you think a road should end. This check also flags roundabouts that aren’t properly tagged. If you see that’s the case - add a junction=roundabout tag when needed.",
      "difficulty": "MEDIUM",
      "defaultPriority": "LOW",
      "highPriorityRule": {
        "condition":"OR",
        "rules":["highway=motorway","highway=motorway_link","highway=trunk","highway=trunk_link"]
      },
      "mediumPriorityRule": {
        "condition":"OR",
        "rules":["highway=primary","highway=primary_link","highway=secondary","highway=secondary_link"]
      },
      "tags":"highway"
    }
  },
  "UnusualLayerTagsCheck": {
    "challenge": {
      "description": "Tunnels (negative), junctions (zero) and bridges (zero or positive) should have meaningful layer tags attached to them. A missing layer tag implies layer value 0. If there is an explicit layer tag, then it must be between -5 and 5.",
      "blurb": "Verify unusual layer tags.",
      "instruction": "Open your favorite editor, check the instruction for the task and then modify the tag that is considered unusual or possibly invalid.",
      "difficulty": "EASY"
    }
  },
  "UnwalkableWaysCheck": {
    "countries": [
      "SGP"
    ],
    "includeDualCrossingDualCarriageways": false,
    "challenge": {
      "description": "Intersections with dual carriageways can cause foot traffic routing issues.",
      "blurb": "Should be marked foot=yes or foot=no",
      "instruction": "Should be marked as foot=yes or foot=no",
      "difficulty": "EASY"
    }
  },
  "ValenceOneImportantRoadCheck": {
    "challenge": {
      "description": "Tasks containing high classification roads that start and/or end disconnected from the surrounding road network.",
      "blurb": "Valence-1 Important Road",
      "instruction": "Open your favorite editor and add/correct connecting ways to continue the highway, add/correct a corresponding link to connect the highway to a different class road network, or reverse digitization to correct one-way direction.",
      "difficulty": "Normal",
      "defaultPriority": "LOW",
      "highPriorityRule": {
        "condition": "OR",
        "rules": [
          "highway=motorway",
          "highway=motorway_link",
          "highway=trunk",
          "highway=trunk_link"
        ]
      },
      "mediumPriorityRule": {
        "condition": "OR",
        "rules": [
          "highway=primary",
          "highway=primary_link",
          "highway=secondary",
          "highway=secondary_link"
        ]
      }
    }
  },
  "WaterbodyAndIslandSizeCheck": {
    "surface":{
      "waterbody.minimum.meters": 10.0,
      "waterbody.maximum.kilometers": 370000.0,
      "island.minimum.meters": 10.0,
      "island.maximum.kilometers": 2170000.0,
      "islet.minimum.meters": 10.0,
      "islet.maximum.kilometers": 1.0
    },
    "challenge": {
      "description": "This tasks contains waterboadies and islands which are either too small or too large in size.",
      "blurb": "Waterbodies and Islands that are too large, or too small",
      "instruction": "Open your favorite editor and examine if the waterbody or island is correctly tagged and mapped.",
      "difficulty": "NORMAL",
      "defaultPriority": "MEDIUM"
    }
  },
  "HighwayToFerryTagCheck": {
    "highway.type.minimum": "path",
    "challenge": {
      "description": "Ferry routes should have a Ferry Tag with a highway classification associated with them. Any ferry routes with a Highway Tag should be updated to a Ferry Tag and the Highway Tag should be dropped. ",
      "blurb": "Improper tags for Ferry routes.",
      "instruction": "Open your favorite editor and check the instruction for the task and then create or modify the Ferry Tag and delete the Highway Tag.",
      "difficulty": "EASY",
      "defaultPriority": "MEDIUM"
    }
  },
  "PedestrianAreaOverlappingEdgeCheck": {
    "distance.minimum.meters": 1.0,
    "challenge": {
      "description": "Tasks contain pedestrian areas overlapping car navigable ways that are not properly snapped to those ways.",
      "blurb": "Pedestrian areas overlapping car navigable ways.",
      "instruction": "Open your favorite editor and check the instruction for the task and then properly snap all points of intersection of the pedestrian area to the overlapping car navigable ways.",
      "difficulty": "MEDIUM",
      "defaultPriority": "MEDIUM"
    }
  },
  "InvalidPiersCheck": {
    "highway.type.minimum": {
      "overlapping": "toll_gantry",
      "pier": "toll_gantry"
    },
    "challenge": {
      "description": "Piers should have polygon geometry and tags man_made=pier and area=yes",
      "blurb": "Verify invalid piers.",
      "instruction": "Open your favorite editor and check the instruction for the task to either update the geometry of the way to be a polygon or add area=yes tag or both.",
      "difficulty": "MEDIUM",
      "defaultPriority": "MEDIUM"
    }
  }
}<|MERGE_RESOLUTION|>--- conflicted
+++ resolved
@@ -564,7 +564,6 @@
       "difficulty": "HARD"
     }
   },
-<<<<<<< HEAD
   "OverlappingEdgeCheck": {
     "highway.priority.minimum": "residential",
     "pedestrian.areas.filter": true,
@@ -621,7 +620,8 @@
         ]
       },
       "tags": "highway"
-=======
+    }
+  },
   "RoadNameGapCheck": {
     "valid.highway.tag": ["primary","secondary","tertiary","trunk","motorway"],
     "challenge": {
@@ -630,7 +630,6 @@
       "instruction": "Open your favorite editor and edit or add the name tag of the flagged edge(s) so they're consistent with connecting edges with same name tag.",
       "difficulty": "EASY",
       "tags":"highway"
->>>>>>> b1796307
     }
   },
   "RoadNameSpellingConsistencyCheck": {
