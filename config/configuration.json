{
  "CheckResourceLoader": {
    "scanUrls": [
      "org.openstreetmap.atlas.checks.validation"
    ],
    "type": "org.openstreetmap.atlas.checks.base.BaseCheck",
    "enabled.value.default": false
  },
  "PoolSizeCheck": {
    "surface": {
      "maximum": 1000.0,
      "minimum": 50.0
    }
  },
  "SpikyBuildingCheck": {
    "spiky.angle.maximum": 15.0,
    "curve": {
      "degrees": {
        "maximum.single_heading_change": 25.0,
        "minimum.total_heading_change": 10.0
      },
      "points.minimum": 4
    },
    "challenge": {
      "description": "Find poorly digitized buildings with sharp angles in their geometry",
      "blurb": "Fix buildings with spiky geometry",
      "instruction": "Open your favorite editor and validate that the buildings are mapped correctly",
      "difficulty": "NORMAL",
      "tags":"building"
    }
  },
  "OrphanNodeCheck": {

  },
  "AddressPointMatchCheck": {
    "bounds.size": 150.0,
    "challenge": {
      "description": "Tasks contain nodes which either have no street name or incorrect street names",
      "blurb": "Nodes without street names, or with incorrect street names",
      "instruction": "Open your favorite editor and edit the node street names",
      "difficulty": "EASY",
      "defaultPriority": "LOW"
    }
  },
  "AddressStreetNameCheck": {
    "bounds.size": 100.0,
    "challenge": {
      "description": "Tasks contain nodes with addr:street names that don't match the surrounding roads",
      "blurb": "Nodes with mismatched addr:street names",
      "instruction": "Open your favorite editor and edit the node street names",
      "difficulty": "HARD"
    }
  },
  "ApproximateWayCheck": {
    "deviation": {
      "minimum.meters": 10.0,
      "ratio": {
        "max": 0.12
      }
    },
    "angle": {
      "max": 140.0,
      "min": 60.0
    },
    "bezierStep": 0.01,
    "highway.minimum": "secondary",
    "challenge": {
      "description": "Tasks contain ways that are crudely drawn.",
      "blurb": "Crudely drawn ways",
      "instructions": "Improve the accuracy of the way by adding more nodes and/or readjusting existing nodes to better match the actual road",
      "difficulty": "EASY"
    }
  },
  "AreasWithHighwayTagCheck":{
    "tag.filters":"highway->*&area->yes",
    "challenge":{
      "description":"A Highway should never be tagged as an area, all these tasks involve highways that have been.",
      "blurb":"Highways should not be tagged as Areas.",
      "instruction":"Remove highway tag from feature with area tag.",
      "difficulty":"EASY",
      "tags":"highway,landuse"
    }
  },
  "BigNodeBadDataCheck": {
    "max.number.paths.threshold": 25,
    "max.number.junction.edges.threshold": 2,
    "highway.type": {
      "minimum": "toll_gantry",
      "maximum": "motorway"
    },
    "challenge": {
      "description": "Bad data in intersections can create BigNodes that have incredibly high numbers of paths.",
      "blurb": "Big Nodes with bad data have too many paths.",
      "instruction": "Open your favorite editor and edit the intersection.",
      "difficulty": "NORMAL",
      "defaultPriority": "LOW",
      "highPriorityRule": {
        "condition": "OR",
        "rules": [
          "highway=motorway",
          "highway=motorway_link",
          "highway=trunk",
          "highway=trunk_link"
        ]
      },
      "mediumPriorityRule": {
        "condition": "OR",
        "rules": [
          "highway=primary",
          "highway=primary_link",
          "highway=secondary",
          "highway=secondary_link"
        ]
      }
    }
  },
  "BuildingRoadIntersectionCheck": {
    "car.navigable": true,
    "challenge": {
      "description": "Tasks contain buildings which intersect with surrounding roads",
      "blurb": "Intersecting Buildings and Roads",
      "instruction": "Open your favorite editor and edit the buildings or roads to remove the intersection.",
      "difficulty": "EASY",
      "defaultPriority": "LOW",
      "highPriorityRule": {
        "condition":"OR",
        "rules":["highway=motorway","highway=motorway_link","highway=trunk","highway=trunk_link"]
      },
      "mediumPriorityRule": {
        "condition":"OR",
        "rules":["highway=primary","highway=primary_link","highway=secondary","highway=secondary_link"]
      },
      "tags":"building,highway"
    }
  },
  "ConcerningAngleBuildingCheck": {
    "angles": {
      "minLowAngleDiff": 80.0,
      "maxLowAngleDiff": 89.7,
      "minHighAngleDiff": 90.3,
      "maxHighAngleDiff": 100.0
    },
    "angleCounts": {
      "min": 4.0,
      "max": 16.0
    },
    "challenge": {
      "description": "Tasks contain buildings with angles that need to be squared.",
      "blurb": "Concerning angles in buildings",
      "instructions": "Adjust the building's angles to be right angles.",
      "difficulty": "EASY"
    }
  },
  "ConflictingAreaTagCombination": {
    "challenge": {
      "description": "Task contains Area's with mutually exclusive tag combinations.",
      "blurb": "Conflicting Area Tag Combination",
      "instruction": "Open your favorite editor, check the instruction and modify the tags that are considered conflicting",
      "difficulty": "EASY"
    }
  },
  "ConflictingTagCombinationCheck": {
    "tags.conflicting.filters": [
      "highway->*&building->*||route->ferry||natural->*||landuse->*||place->*",
      "service->*&highway->!service&highway->!construction&railway->!&waterway->!canal",
      "motor_vehicle->yes&motorcar->no",
      "motor_vehicle->no&motorcar->yes",
      "motor_vehicle->yes&vehicle->no",
      "motorcar->yes&vehicle->no",
      "motor_vehicle->no&vehicle->yes",
      "motorcar->no&vehicle->yes"
    ],
    "challenge": {
      "description": "OSM has numerous tag keys and values. These tags could be combined and used together in the same feature. However, tags might have conflicting values.",
      "blurb": "Verify conflicting tags.",
      "instruction": "Open your favorite editor, check the instruction for the task and then modify the tags that are considered conflicting.",
      "difficulty": "EASY"
    }
  },
  "ConnectivityCheck": {
    "nearby.edge.distance.meters": 2.0,
    "denylisted.highway.filter": "highway->no",
    "challenge": {
      "description": "Checks if a node should be connected to a nearby node or edge.",
      "blurb": "Connectivity Check",
      "instruction": "Open your favorite editor and check if the referenced node should be connected to a nearby node or edge.",
      "difficulty": "NORMAL",
      "defaultPriority": "LOW",
      "highPriorityRule": {
        "condition": "OR",
        "rules": [
          "highway=motorway",
          "highway=motorway_link",
          "highway=trunk",
          "highway=trunk_link"
        ]
      },
      "mediumPriorityRule": {
        "condition": "OR",
        "rules": [
          "highway=primary",
          "highway=primary_link",
          "highway=secondary",
          "highway=secondary_link"
        ]
      },
      "tags": "highway"
    }
  },
  "ConstructionCheck": {
    "oldConstructionDays": 730.0,
    "oldCheckDateMonths": 6.0,
    "challenge": {
      "description": "Tasks contain construction features where the expected completion date has passed, check_date is older than 6 months, has a construction tag with no dates and has not been modified for at least 2 years.",
      "blurb": "Old Construction",
      "instructions": "Correct the construction date or update the check_date or modify the feature to not be under construction.",
      "difficulty": "NORMAL"
    }
  },
  "DuplicateLocationInPolyLineCheck": {
    "challenge": {
      "description": "Tasks will include locations that have been repeated within a single polyline.",
      "blurb": "Repeating locations in a polyline",
      "instruction": "Open your favorite editor and remove the duplicate locations, so that only a single location remains.",
      "difficulty": "EASY",
      "defaultPriority": "LOW",
      "highPriorityRule": {
        "condition": "OR",
        "rules": [
          "highway=motorway",
          "highway=motorway_link",
          "highway=trunk",
          "highway=trunk_link"
        ]
      },
      "mediumPriorityRule": {
        "condition": "OR",
        "rules": [
          "highway=primary",
          "highway=primary_link",
          "highway=secondary",
          "highway=secondary_link"
        ]
      }
    }
  },
  "DuplicateNodeCheck": {
    "challenge": {
      "description": "Tasks contain node locations that have duplicate nodes found.",
      "blurb": "Duplicate Nodes",
      "instruction": "Open your favorite editor and remove one or more of the duplicate nodes until only one remains.",
      "difficulty": "EASY"
    }
  },
  "DuplicatePointCheck": {
    "challenge": {
      "description": "Tasks contain node locations where duplicate points of interest are found.",
      "blurb": "Duplicate Points",
      "instruction": "Open your favorite editor and remove one or more of the duplicate points of interest until only one remains.",
      "difficulty": "EASY"
    }
  },
  "DuplicateWaysCheck": {
    "enabled": false,
    "challenge": {
      "description": "Tasks contain Ways which have been partially or completely duplicated.",
      "blurb": "Duplicate Ways",
      "instruction": "Open your favorite editor and remove the duplicated edges in the OSM way.",
      "difficulty": "EASY"
    }
  },
  "EdgeCrossingEdgeCheck": {
    "enabled": true,
<<<<<<< HEAD
    "car.navigable": false,
    "pedestrian.navigable": true,
    "crossing.car.navigable": true,
    "crossing.pedestrian.navigable": true,
=======
    "edge.highway.type": "vehicle",
    "edge.crossing.highway.type": "vehicle",
>>>>>>> c9b1d0ea
    "minimum.highway.type": "no",
    "maximum.highway.type": "trunk",
    "challenge": {
      "description": "Tasks contain ways that do not have shared nodes but cross each other.",
      "blurb": "Crossing Ways",
      "instruction": "Open your favorite editor and connect the ways at the point of intersection.",
      "difficulty": "EASY"
    }
  },
  "FloatingEdgeCheck": {
    "highway.minimum": "service",
    "length": {
      "maximum.kilometers": 100.0,
      "minimum.meters": 100.0
    },
    "challenge": {
      "description": "Tasks contain ways that are disconnected from the road network.",
      "blurb": "Connected Edges",
      "instruction": "Open your favorite editor and remove disconnected edges.",
      "difficulty": "EASY",
      "defaultPriority": "LOW",
      "highPriorityRule": {
        "condition":"OR",
        "rules":["highway=motorway","highway=motorway_link","highway=trunk","highway=trunk_link"]
      },
      "mediumPriorityRule": {
        "condition":"OR",
        "rules":["highway=primary","highway=primary_link","highway=secondary","highway=secondary_link"]
      },
      "tags":"highway"
    }
  },
  "GeneralizedCoastlineCheck": {
    "node.minimum.distance": 100.0,
    "node.minimum.threshold": 30.0,
    "coastline.tags.filters": "",
    "angle.minimum.threshold": 97.0,
    "challenge": {
      "description": "Coastlines whose nodes are too far apart, and which may have too sharp of angles.",
      "blurb": "Ways",
      "instruction": "Open your favorite editor and add more nodes to the coastline to increase the resolution of the coastline's geometry.",
      "difficulty": "EASY",
      "defaultPriority": "LOW",
      "tags":"coastline"
    }
  },
  "ImproperAndUnknownRoadNameCheck": {
    "names.improper": [
      "street",
      "express",
      "avenue",
      "drive"
    ],
    "challenge": {
      "description": "Tasks contain roads named as a road type, form of way, a road surface material or the string \"unknown\". These are common mistake in iD.",
      "blurb": "Incorrect road names",
      "instruction": "Open your favorite editor and edit/remove the incorrect names",
      "difficulty": "EASY",
      "defaultPriority": "LOW",
      "highPriorityRule": {
        "condition": "OR",
        "rules": [
          "highway=motorway",
          "highway=motorway_link",
          "highway=trunk",
          "highway=trunk_link"
        ]
      },
      "mediumPriorityRule": {
        "condition": "OR",
        "rules": [
          "highway=primary",
          "highway=primary_link",
          "highway=secondary",
          "highway=secondary_link"
        ]
      },
      "tags": "highway"
    }
  },
  "InconsistentRoadClassificationCheck": {
    "long.edge.threshold": 1000.0,
    "minimum.highway.type": "tertiary_link",
    "maximum.direction.change.degrees": 30.0,
    "maximum.edge.length": 500.0,
    "challenge": {
      "description": "Tasks that identify roads, that transition from one classification to another and then back to the original classification. The initial way will be used as reference to find out inconsistency. This check will skip roundabouts by default. Roundabouts take the type of highest priority way connected. However, if a roundabout is not properly tagged (missing junction=roundabout), then it will probably be flagged by this check. The solution is to add junction=roundabout tag and set the highway tag to the highest priority highway tag connecting to junction. Links need to be tagged similar to roundabouts. By default a link way will not be used as reference way. However, link ways could still cause inconsistencies.",
      "blurb": "Classifications that transition back and forth over a road going in a direction.",
      "instruction": "Open your editor and change the classification that is inconsistent. If a roundabout is the cause of inconsistency, then tag it with junction=roundabout.",
      "difficulty": "HARD",
      "defaultPriority": "LOW",
      "highPriorityRule": {
        "condition": "OR",
        "rules": [
          "highway=motorway",
          "highway=motorway_link",
          "highway=trunk",
          "highway=trunk_link"
        ]
      },
      "mediumPriorityRule": {
        "condition": "OR",
        "rules": [
          "highway=primary",
          "highway=primary_link",
          "highway=secondary",
          "highway=secondary_link"
        ]
      },
      "tags": "highway"
    }
  },
  "IntersectingBuildingsCheck":
  {
    "intersection.lower.limit": 0.01,
    "challenge": {
      "description": "Buildings that intersect, contain, or overlap each other.",
      "blurb": "Intersecting Buildings",
      "instruction": "Correct intersecting buildings by moving them or dissolving one into another.",
      "difficulty": "NORMAL",
      "tags":"building"
    }
  },
  "InvalidAccessTagCheck":{
    "tags.filter":"public_transport->!yes&psv->!yes&bus->!yes&emergency->!yes&motor_vehicle->!no&vehicle->!no&motorcar->!no",
    "minimum.highway.type":"residential",
    "challenge": {
      "description": "Tasks containing invalid access tags",
      "blurb": "Invalid Access Tags",
      "instruction": "Correct the displayed invalid access=no tag.",
      "difficulty": "NORMAL",
      "tags":"access,highway"
    }
  },
  "InvalidGeometryCheck": {
    "challenge": {
      "description": "Tasks containing Ways with invalid geometries",
      "blurb": "Invalid Geometries",
      "instruction": "Correct the geometries of the displayed ways",
      "difficulty": "NORMAL",
      "tags":"geometry"
    }
  },
  "InvalidLanesTagCheck": {
    "lanes.filter": "lanes->1,1.5,2,3,4,5,6,7,8,9,10",
    "challenge":{
      "description":"Tasks contain invalid values for the lanes tag.",
      "blurb":"Invalid Lanes Tags",
      "instruction":"Change the lanes tag to have a valid and representative value.",
      "difficulty":"EASY",
      "tags":"lanes,highway"
    }
  },
  "InvalidMiniRoundaboutCheck": {
    "valence.minimum":6,
    "challenge":{
      "description":"Tasks containing invalid mini-roundabouts.",
      "blurb":"Invalid Mini-Roundabout Tags",
      "instruction":"Change the tags to represent the intersection more accurately.",
      "difficulty":"NORMAL"
    }
  },
  "InvalidMultiPolygonRelationCheck": {
    "members.one.ignore": true,
    "overlap.points.minimum": 0,
    "overlap.points.maximum": 300000,
    "challenge": {
      "description": "Tasks containing improperly formed multipolygon relations.",
      "blurb": "Invalid Multipolygon Relations",
      "instruction": "Open your favorite editor and fix the issues listed in the instructions for each multipolygon relation.",
      "difficulty": "HARD"
    }
  },
  "InvalidSignBoardRelationCheck": {
    "countries": [
      "RUS"
    ],
    "challenge": {
      "description": "Tasks containing signboard relations that are not properly formed.",
      "blurb": "Invalid Signboards",
      "instruction": "Open your favorite editor, and add/correct members of the specified signboard relation.",
      "difficulty": "Normal",
      "defaultPriority": "MEDIUM"
    }
  },
  "InvalidTagsCheck": {
    "filters.resource.override": false,
    "filters.classes.tags": [
      ["area","boundary->protected_area&protect_class->!"],
      ["relation","boundary->protected_area&protect_class->!"],
      ["edge","highway->motorway,trunk,primary,secondary,tertiary,unclassified,residential,service,motorway_link,trunk_link,primary_link,secondary_link,tertiary_link,living_street,track&junction->roundabout&area->*"],
      ["node","highway->emergency_access_point&ref->!", "The element is an emergency_access_point with no ref tag."]
    ],
    "challenge": {
      "description": "Tasks containing features with tags containing missing, conflicting, incorrect or illegal values",
      "blurb": "Features with invalid tags",
      "instruction": "Open your favorite editor and check that the listed tags are correct.",
      "difficulty": "Medium",
      "tags":"tags"
    }
  },
  "SourceMaxspeedCheck": {
    "countries.denylist": ["UK"],
    "values": [
      "sign",
      "markings"
    ],
    "context.values": [
      "urban",
      "rural",
      "bicycle_road",
      "trunk",
      "motorway",
      "living_street",
      "school",
      "pedestrian_zone",
      "urban_motorway",
      "urban_trunk",
      "nsl",
      "express",
      "nsl_restricted",
      "nsl_dual",
      "nsl_single",
      "zone"
    ],
    "country.exceptions": [
      "BE-VLG",
      "BE-WAL",
      "BE-BRU"
    ],
    "challenge": {
      "description": "Tasks containing features with tag source:maxspeed with incorrect value format.",
      "blurb": "Features with invalid source:maxspeed tags",
      "instruction": "Open your favorite editor and check that the listed tags are correct.",
      "difficulty": "NORMAL",
      "tags":"tags"
    }
  },
  "InvalidTurnRestrictionCheck": {
    "challenge": {
      "description": "Tasks containing invalid turn restrictions",
      "blurb": "Invalid Turn Restrictions",
      "instruction": "Correct the displayed invalid turn restriction",
      "difficulty": "HARD",
      "tags":"highway"
    }
  },
  "LevelCrossingOnRailwayCheck": {
    "layer.default": 0,
    "railway.filter": "railway->rail,tram,disused,preserved,miniature,light_rail,subway,narrow_gauge",
    "challenge": {
      "description": "Tasks contain features which are missing or incorrectly tagged as railway:level_crossing.",
      "blurb": "Fix level crossing railway/highway intersections",
      "instruction": "Open your favorite editor and fix the railway/highway intersection nodes.",
      "difficulty": "NORMAL",
      "defaultPriority": "LOW"
    }
  },
  "LineCrossingBuildingCheck": {
    "challenge": {
      "description": "The water body has invalid crossings by line item(s).",
      "blurb": "Unless line item is a certain type that can cross water bodies, then it should not cross them.",
      "instruction": "Open the task in your favorite editor and fix the issue with invalid crossing.",
      "difficulty": "NORMAL",
      "defaultPriority": "LOW",
      "highPriorityRule": {
        "condition": "OR",
        "rules": [
          "highway=motorway",
          "highway=motorway_link",
          "highway=trunk",
          "highway=trunk_link"
        ]
      },
      "mediumPriorityRule": {
        "condition": "OR",
        "rules": [
          "highway=primary",
          "highway=primary_link",
          "highway=secondary",
          "highway=secondary_link"
        ]
      },
      "tags": "building"
    }
  },
  "LineCrossingWaterBodyCheck": {
    "highway.minimum": "path",
    "highways.exclude": [
      "bus_guideway"
    ],
    "lineItems.offending": "railway->rail,narrow_gauge,preserved,subway,disused,monorail,tram,light_rail,funicular,construction,miniature",
    "lineItems.non_offending": "waterway->*|boundary->*|landuse->*|bridge->yes,viaduct,aqueduct,boardwalk,covered,low_water_crossing,movable,suspension|tunnel->yes,culvert,building_passage|embankment->yes|location->underwater,underground|power->line,minor_line|man_made->pier,breakwater,embankment,groyne,dyke,pipeline|route->ferry|highway->proposed,construction|ice_road->yes|winter_road->yes|snowmobile->yes|ski->yes|ford->!no&ford->*",
    "nodes.intersecting.non_offending": "ford->!no&ford->*|leisure->slipway|amenity->ferry_terminal",
    "buildings.flag": true,
    "challenge": {
      "description": "Certain OSM features should not cross waterbodies.",
      "blurb": "Edit features overlapping the waterbody so they either validly overlap or do not overlap.",
      "instruction": "Open your favorite editor and edit the features overlapping the waterbody so they either validly overlap or do not overlap.",
      "difficulty": "EASY"
    },
    "shapepoints.min": 1,
    "shapepoints.max": 5000
  },
  "LongSegmentCheck": {
    "length.minimum.kilometers": 10.0,
    "challenge": {
      "description": "A long segment is a segment that is more than 10 kilometers long. Very long segments may not represent actual roads.",
      "blurb": "Very long segments may not represent actual roads.",
      "instruction": "Open your favorite editor and check if the segment should be split into smaller segments or removed.",
      "difficulty": "NORMAL",
      "defaultPriority": "LOW",
      "highPriorityRule": {
        "condition": "OR",
        "rules": [
          "highway=motorway",
          "highway=motorway_link",
          "highway=trunk",
          "highway=trunk_link"
        ]
      },
      "mediumPriorityRule": {
        "condition": "OR",
        "rules": [
          "highway=primary",
          "highway=primary_link",
          "highway=secondary",
          "highway=secondary_link"
        ]
      },
      "tags": "highway"
    }
  },
  "MalformedPolyLineCheck": {
    "challenge": {
      "description": "Tasks containing lines that have only one point, or none, and the ones that are too long or too short. A line is considered too long if it is longer than 500km and too short if is shorter than 1m. Coastlines and Rivers are excluded.",
      "blurb": "Polylines that are malformed.",
      "instruction": "Open your favorite editor, remove unnecessary nodes if required. Split way into multiple ways so that the way is not too long, or increase the length of a way if it is less than 1m.",
      "difficulty": "NORMAL",
      "defaultPriority": "LOW",
      "highPriorityRule": {
        "condition": "OR",
        "rules": [
          "highway=motorway",
          "highway=motorway_link",
          "highway=trunk",
          "highway=trunk_link"
        ]
      },
      "mediumPriorityRule": {
        "condition": "OR",
        "rules": [
          "highway=primary",
          "highway=primary_link",
          "highway=secondary",
          "highway=secondary_link"
        ]
      },
      "tags": "highway"
    }
  },
  "MalformedRoundaboutCheck" : {
    "angle.threshold.maximum_degree": 60.0,
    "min.nodes": 9.0,
    "traffic.countries.left":["AIA", "ATG", "AUS", "BGD", "BHS", "BMU", "BRB", "BRN", "BTN", "BWA",
      "CCK", "COK", "CXR", "CYM", "CYP", "DMA", "FJI", "FLK", "GBR", "GGY", "GRD",
      "GUY", "HKG", "IDN", "IMN", "IND", "IRL", "JAM", "JEY", "JPN", "KEN", "KIR",
      "KNA", "LCA", "LKA", "LSO", "MAC", "MDV", "MLT", "MOZ", "MSR", "MUS", "MWI",
      "MYS", "NAM", "NFK", "NIU", "NPL", "NRU", "NZL", "PAK", "PCN", "PNG", "SGP",
      "SGS", "SHN", "SLB", "SUR", "SWZ", "SYC", "TCA", "THA", "TKL", "TLS", "TON",
      "TTO", "TUV", "TZA", "UGA", "VCT", "VGB", "VIR", "WSM", "ZAF", "ZMB", "ZWE"],
    "challenge": {
      "description": "Tasks contain roundabouts that are malformed.",
      "blurb": "Malformed roundabouts",
      "instruction": "Open your favorite editor and fix the roundabout's geometry.",
      "difficulty": "MEDIUM"
    }
  },
  "MixedCaseNameCheck": {
    "check_name.countries":["AIA", "ATG", "AUS", "BHS", "BRB", "BLZ", "BMU", "BWA", "VGB",
      "CMR", "CAN", "CYM", "DMA", "FJI", "GMB", "GHA", "GIB", "GRD", "GUY", "IRL", "JAM",
      "KEN", "LSO", "MWI", "MLT", "MUS", "MSR", "NAM", "NZL", "NGA", "PNG", "SYC", "SLE",
      "SGP", "SLB", "ZAF", "SWZ", "TZA", "TON", "TTO", "TCA", "UGA", "GBR", "USA", "VUT",
      "ZMB", "ZWE"],
    "name":{
      "language.keys":["name:en"],
      "affixes":["Mc", "Mac", "Mck","Mhic", "Mic"],
      "articles": ["a", "an", "the"],
      "prepositions": ["and", "from", "to", "of", "by", "upon", "on", "off", "at", "as",
        "into", "like", "near", "onto", "per", "till", "up", "via", "with", "for", "in"],
      "units":["kv"]
    },
    "regex.split":" -/&@–",
    "challenge": {
      "description": "Tasks containing objects with mixed case names.",
      "blurb": "Mixed Case Name",
      "instruction": "Correct the listed names tags so they conform to capitalization standards",
      "difficulty": "MEDIUM"
    }
  },
  "MissingRelationTypeCheck": {
    "ignore.tags.filter":"disused:type->!&disabled:type->!",
    "challenge": {
      "description": "Tasks contain Relations with missing type tag.",
      "blurb": "Relations with missing type tag.",
      "instruction": "Open your favorite editor and add Relation type tag.",
      "difficulty": "NORMAL"
    }
  },
  "NodeValenceCheck": {
    "connections.maximum": 10,
    "challenge": {
      "description": "Tasks with nodes are not connected to too many edges. It is considered to have too many edges if it contains more than 10 connections.",
      "blurb": "Nodes with too many edges.",
      "instruction": "Open your favorite editor and disconnect edges to the node.",
      "difficulty": "EXPERT"
    }
  },
  "OneMemberRelationCheck": {
    "tags.filter": "type->!person&type->!multipolygon",
    "challenge": {
      "description": "Tasks containing relations with only one member.",
      "blurb": "One Member Relations",
      "instruction": "Correct the relation to add necessary members",
      "difficulty": "HARD"
    }
  },
  "OpenBoundaryCheck": {
    "challenge": {
      "description": "Admin boundaries should be closed polygons. This check catches admin boundaries that are not closed..",
      "blurb": "Open Boundary Check",
      "instruction": "Please close the boundary",
      "difficulty": "MEDIUM"
    }
  },
  "OverlappingAOIPolygonCheck":{
    "aoi.tags.filters": ["amenity->FESTIVAL_GROUNDS", "amenity->GRAVE_YARD|landuse->CEMETERY",
      "boundary->NATIONAL_PARK,PROTECTED_AREA|leisure->NATURE_RESERVE,PARK",
      "historic->BATTLEFIELD", "landuse->FOREST|natural->WOOD",
      "landuse->RECREATION_GROUND|leisure->RECREATION_GROUND",
      "landuse->VILLAGE_GREEN|leisure->PARK", "leisure->GARDEN",
      "leisure->GOLF_COURSE|sport->GOLF", "leisure->PARK&name->*", "natural->BEACH",
      "tourism->ZOO"],
    "intersect.minimum.limit":0.01,
    "challenge": {
      "description": "Tasks containing overlapping AOI ways",
      "blurb": "Overlapping AOI Polygon",
      "instruction": "Correct the areas as necessary to not have overlapping ways representing the same AOI",
      "difficulty": "HARD"
    }
  },
  "OverlappingEdgeCheck": {
    "highway.priority.minimum": "residential",
    "pedestrian.areas.filter": true,
    "challenge": {
      "description": "Tasks will include highways that are overlapped by another highway.",
      "blurb": "Overlapping Highways",
      "instruction": "Open your favorite editor and either remove the overlap way segment or correct tagging so that only a single highway remains.",
      "difficulty": "EASY",
      "defaultPriority": "LOW",
      "highPriorityRule": {
        "condition": "OR",
        "rules": [
          "highway=motorway",
          "highway=motorway_link",
          "highway=trunk",
          "highway=trunk_link"
        ]
      },
      "mediumPriorityRule": {
        "condition": "OR",
        "rules": [
          "highway=primary",
          "highway=primary_link",
          "highway=secondary",
          "highway=secondary_link"
        ]
      }
    }
  },
  "RoadLinkCheck": {
    "length.maximum.miles": 1.0,
    "challenge": {
      "description": "Verify that one end or the other is a fork to/from a road of the same class, that is not a _link",
      "blurb": "Check for invalid classes in connected ways.",
      "instruction": "Open your favorite editor and check that the connected ways are either of the same class or a link. If not modify the connected ways class to either the same class or a link.",
      "difficulty": "NORMAL",
      "defaultPriority": "LOW",
      "highPriorityRule": {
        "condition": "OR",
        "rules": [
          "highway=motorway",
          "highway=motorway_link",
          "highway=trunk",
          "highway=trunk_link"
        ]
      },
      "mediumPriorityRule": {
        "condition": "OR",
        "rules": [
          "highway=primary",
          "highway=primary_link",
          "highway=secondary",
          "highway=secondary_link"
        ]
      },
      "tags": "highway"
    }
  },
  "RoadNameGapCheck": {
    "valid.highway.tag": ["primary","secondary","tertiary","trunk","motorway"],
    "challenge": {
      "description": "identifies Edges with no name Tag that are between two other Edges with the same name Tag, OR the Edge has a name Tag but does not equal the name Tag of the Edges that it is between.",
      "blurb": "Flag the Edge with different name tag or no name tag which is between the same name tag edges",
      "instruction": "Open your favorite editor and edit or add the name tag of the flagged edge(s) so they're consistent with connecting edges with same name tag.",
      "difficulty": "EASY",
      "tags":"highway"
    }
  },
  "RoadNameSpellingConsistencyCheck": {
    "distance.search.maximum": 500.0,
    "challenge": {
      "description": "Segments of a given road should all have the same, correct spelling.",
      "blurb": "Edit the name tags of flagged road segments so they're consistent with one another.",
      "instruction": "Open your favorite editor and edit the name tags of the flagged way(s) so they're consistent with those of other ways of the same road.",
      "difficulty": "EASY"
    }
  },
  "RoundaboutClosedLoopCheck": {
    "challenge": {
      "description": "A roundabout should be formed by one-way edges with no dead-end nodes.",
      "blurb": "Modify roundabouts such that they are well formed.",
      "instruction": "Open your favorite editor and fix the issue with the roundabout.",
      "difficulty": "NORMAL",
      "defaultPriority": "LOW",
      "highPriorityRule": {
        "condition":"OR",
        "rules":["highway=motorway","highway=motorway_link","highway=trunk","highway=trunk_link"]
      },
      "mediumPriorityRule": {
        "condition":"OR",
        "rules":["highway=primary","highway=primary_link","highway=secondary","highway=secondary_link"]
      },
      "tags":"highway"
    }
  },
  "RoundaboutConnectorCheck": {
    "minimum.highway.type": "service",
    "threshold": {
      "one_way": 100.0,
      "two_way": 130.0
    },
    "challenge": {
      "description": "Roads connected to roundabouts at too sharp an angle.",
      "blurb": "Sharp intersections between roundabouts and connecting roads are often digitization/navigation errors. Adjust these intersections to create smoother transitions in and out of roundabouts.",
      "instruction": "Open your favorite editor and edit the flagged ways and/or the surrounding network to make smooth connection from the connector to the roundabout.",
      "difficulty": "HARD",
      "tags": "highway,junction,roundabout"
    }
  },
  "RoundaboutValenceCheck": {
    "connections.minimum": 2.0,
    "challenge": {
      "description": "Verify that the valence of the roundabout is sensible.",
      "blurb": "Modify Polyline intersections with the roundabout edges",
      "instruction": "Open your favorite editor and move modify polyline intersections with the roundabout.",
      "difficulty": "NORMAL"
    }
  },
  "RoundaboutMissingTagCheck": {
    "ignore.tags.filter":"motor_vehicle->!no&foot->!yes&footway->!&access->!private&construction->!",
    "turning.circle.length.threshold": 4,
    "angle.threshold": {
      "maximum_degree": 40.0,
      "minimum_degree": 10.0
    },
    "challenge": {
      "description": "This check is to look for suspicious circular junctions that may be roundabout without the “junction=roundabout” tag.",
      "blurb": "Modify roundabouts such that they have proper tagging.",
      "instruction": "Open your favorite editor and add junction=roundabout tag.",
      "difficulty": "NORMAL",
      "defaultPriority": "LOW",
      "tags":"highway"
    }
  },
  "SelfIntersectingPolylineCheck": {
    "tags.filter":"highway->*&highway->!construction&highway->!footway&highway->!path|building->*",
    "minimum.highway.type":"service",
    "challenge": {
      "description": "Verify that the same Polyline does not intersect itself at any point.",
      "blurb": "Modify Polylines such that they do not self intersect.",
      "instruction": "Open your favorite editor and move the polylines such that they are not self intersecting anymore.",
      "difficulty": "NORMAL",
      "defaultPriority": "LOW",
      "highPriorityRule": {
        "condition":"OR",
        "rules":["highway=motorway","highway=motorway_link","highway=trunk","highway=trunk_link"]
      },
      "mediumPriorityRule": {
        "condition":"OR",
        "rules":["highway=primary","highway=primary_link","highway=secondary","highway=secondary_link"]
      },
      "tags":"highway"
    }
  },
  "ShadowDetectionCheck": {
    "challenge": {
      "description": "Verify the height and level tags to make sure the building does not float in 3D",
      "blurb": "Fix floating buildings",
      "instruction": "Open your favorite editor and check the height and placement of the building or building part for 3D alignment.",
      "difficulty": "NORMAL"
    }
  },
  "SharpAngleCheck": {
    "threshold.degrees": 97.0,
    "challenge": {
      "description": "Each task has edges that have an angle that is too sharp within their polyline. Sharp angles may indicate inaccurate digitization once this threshold is exceeded. There may be other factors in play here such as number of intersections, type of highway, etc. But the main breaking point is any angles that are less than 31.",
      "blurb": "Modify angles that are too acute for possible inaccurate digitization.",
      "instruction": "Modify angles between two edges in polylines that are less than 31.",
      "difficulty": "NORMAL",
      "defaultPriority": "LOW",
      "highPriorityRule": {
        "condition":"OR",
        "rules":["highway=motorway","highway=motorway_link","highway=trunk","highway=trunk_link"]
      },
      "mediumPriorityRule": {
        "condition":"OR",
        "rules":["highway=primary","highway=primary_link","highway=secondary","highway=secondary_link"]
      },
      "tags":"highway"
    }
  },
  "ShortNameCheck": {
    "non.latin.countries":["AFG",
      "ARE", "ARM", "BGD", "BGR", "BHR", "BIH", "BLR", "BRN", "BTN", "CHN", "COM", "CYP",
      "DJI", "DZA", "EGY", "ERI", "ESH", "ETH", "GEO", "GRC", "HKG", "IND", "IRN", "IRQ",
      "ISR", "JOR", "JPN", "KAZ", "KGZ", "KHM", "KOR", "KWT", "LAO", "LBN", "LBY", "LKA",
      "MAC", "MAR", "MDA", "MDV", "MKD", "MMR", "MNE", "MNG", "MRT", "MYS", "NPL", "OMN",
      "PAK", "PRK", "PSE", "QAT", "RUS", "SAU", "SDN", "SGP", "SOM", "SRB", "SYR", "TCD",
      "THA", "TJK", "TUN", "TWN", "TZA", "UKR", "YEM"],
    "length.maximum": 2,
    "non.latin.length.maximum": 1
  },
  "ShortSegmentCheck": {
    "edge.length.maximum.meters": 1.0,
    "node.valence.minimum": 3,
    "highway.priority.minimum": "service",
    "challenge": {
      "description": "A short segment is a segment that is less than 1 meter. A short segment should not be dead-end. Also a short segment with 2 connections should be investigated to see if segment is really needed.",
      "blurb": "Segments with less 1 meter length should not be dead end.",
      "instruction": "Open your favorite editor and fix the issue with the short segment.",
      "difficulty": "NORMAL",
      "defaultPriority": "LOW",
      "highPriorityRule": {
        "condition": "OR",
        "rules": [
          "highway=motorway",
          "highway=motorway_link",
          "highway=trunk",
          "highway=trunk_link"
        ]
      },
      "mediumPriorityRule": {
        "condition": "OR",
        "rules": [
          "highway=primary",
          "highway=primary_link",
          "highway=secondary",
          "highway=secondary_link"
        ]
      }
    }
  },
  "SignPostCheck": {
    "link":{
      "length.minimum.meters": 50.0,
      "link.branch.check": true
    },
    "source.filter": "highway->motorway,trunk",
    "ramp.filter":"highway->motorway_link,trunk_link",
    "destination_tag.filter":"destination->*|destination:ref->*|destination:street->*|destination:backward->*|destination:forwards->*",
    "challenge": {
      "description": "Tasks contain nodes where sign post tagging could be missing.  In particular it looks for motorway and trunk ways which have a link edge exiting them.  A task is generated if either the connecting node is missing the motorway_junction tag or the exiting segment is missing the destination tag.",
      "blurb": "Missing sign post tags",
      "instruction": "Either add the missing motorway_junction tag to the identified node and / or the destination tag to the exiting link segment.",
      "difficulty": "NORMAL",
      "defaultPriority": "MEDIUM",
      "tags":"highway"
    }
  },
  "SimilarTagValueCheck": {
    "filter": {
      "commonSimilars": [
        ["american", "mexican"], ["cafe", "cake"], ["male", "female"], ["woman", "man"],
        ["women", "men"], ["male_toilet", "female_toilet"], ["radiology", "cardiology"],
        ["baseball", "basketball"], ["bowls", "boules"], ["padel", "paddel"], ["formal", "informal"],
        ["hotel", "hostel"], ["hump", "bump"], ["seed", "feed"]
      ],
      "tags": [
        "asset_ref", "collection_times", "except", "is_in", "junction:ref", "maxspeed:conditional",
        "old_name", "old_ref", "opening_hours", "ref", "restriction_hours", "route_ref", "supervised",
        "source_ref", "target", "telescope"
      ],
      "tagsWithSubCategories": [
        "addr", "alt_name", "destination", "name", "seamark", "turn"
      ]
    },
    "similarity.threshold": {
      "min": 0.0,
      "max": 1.0
    },
    "value.length.min": 4.0,
    "challenge": {
      "description": "Tasks identify duplicate/similar values in tags.",
      "blurb": "Duplicate/Similar tag values.",
      "instruction": "Determine if the duplicate/similar value is necessary or can be removed.",
      "difficulty": "EASY"
    }
  },
  "SingleSegmentMotorwayCheck": {
    "challenge": {
      "description": "Tasks that identify ways tagged with highway=motorway that are not connected to any ways tagged the same.",
      "blurb": "Fix disconnected motorways.",
      "instruction": "Open your favorite editor and check whether the way should be tagged as highway=motorway.",
      "difficulty": "NORMAL"
    }
  },
  "SinkIslandCheck": {
    "tree.size": 50,
    "minimum.highway.type": "service",
    "filter.pedestrian.network": false,
    "challenge": {
      "description": "Tasks that identify islands of roads where it is impossible to get out. The simplest is a one-way that dead-ends; that would be a one-edge island.",
      "blurb": "Identify islands of roads.",
      "instruction": "Open your favorite editor and apply tags (if need to change one way roads), or update roads to remove any islands of roads",
      "difficulty": "EASY",
      "defaultPriority": "LOW",
      "highPriorityRule": {
        "condition":"OR",
        "rules":["highway=motorway","highway=motorway_link","highway=trunk","highway=trunk_link"]
      },
      "mediumPriorityRule": {
        "condition":"OR",
        "rules":["highway=primary","highway=primary_link","highway=secondary","highway=secondary_link"]
      },
      "tags":"highway"
    }
  },
  "StreetNameIntegersOnlyCheck": {
    "name.keys.filter":["name","name:left","name:right"],
    "character.single.ignore": true,
    "challenge": {
      "description": "Tasks containing name tags with only integers",
      "blurb": "Street Names Integers Only",
      "instruction": "Correct the road with only integers for names.",
      "difficulty": "Medium",
      "tags":"highway,name"
    }
  },
  "SnakeRoadCheck": {
    "challenge": {
      "description": "Tasks will include ways that are drawn as a single way, when in reality they should be two or more distinct ways",
      "blurb": "Snake Roads",
      "instruction": "Open your favorite editor and split the snake road into two or more distinct ways. You can do this by splitting or separating the existing way at an intersection or where you think a road should end. This check also flags roundabouts that aren’t properly tagged. If you see that’s the case - add a junction=roundabout tag when needed.",
      "difficulty": "MEDIUM",
      "defaultPriority": "LOW",
      "highPriorityRule": {
        "condition": "OR",
        "rules": [
          "highway=motorway",
          "highway=motorway_link",
          "highway=trunk",
          "highway=trunk_link"
        ]
      },
      "mediumPriorityRule": {
        "condition": "OR",
        "rules": [
          "highway=primary",
          "highway=primary_link",
          "highway=secondary",
          "highway=secondary_link"
        ]
      },
      "tags": "highway"
    }
  },
  "SuddenHighwayTypeChangeCheck":{
    "challenge": {
      "description": "Identifies ways that have suspicious highway tag jumps.",
      "blurb": "Sudden Highway Type Change",
      "instruction": "Check if way has suspicious highway jump and make necessary adjust to tag.",
      "difficulty": "MEDIUM",
      "defaultPriority": "LOW"
    },
    "minHighwayType": "tertiary"
  },
  "TollValidationCheck": {
    "minimumHighwayType": "tertiary",
    "maxAngleDiffForContiguousWays": 40.0,
    "minInAndOutEdges": 1.0,
    "maxIterationForNearbySearch": 15.0,
    "challenge": {
      "description": "Toll tags might be incorrect since tolls could possibly be avoided",
      "blurb": "Toll Escape",
      "instruction": "Please see instructions per feature for actions to take."
    }
  },
  "UnknownHighwayTagCheck": {
    "challenge": {
      "description": "highway tag is unknown and needs to be fixed.",
      "blurb": "unknown highway tags.",
      "instruction": "please change the highway tag to a known tag.",
      "difficulty": "EASY"
    }
  },
  "UnusualLayerTagsCheck": {
    "challenge": {
      "description": "Tunnels (negative), junctions (zero) and bridges (zero or positive) should have meaningful layer tags attached to them. A missing layer tag implies layer value 0. If there is an explicit layer tag, then it must be between -5 and 5.",
      "blurb": "Verify unusual layer tags.",
      "instruction": "Open your favorite editor, check the instruction for the task and then modify the tag that is considered unusual or possibly invalid.",
      "difficulty": "EASY"
    }
  },
  "UnwalkableWaysCheck": {
    "countries": [
      "SGP"
    ],
    "includeDualCrossingDualCarriageways": false,
    "challenge": {
      "description": "Intersections with dual carriageways can cause foot traffic routing issues.",
      "blurb": "Should be marked foot=yes or foot=no",
      "instruction": "Should be marked as foot=yes or foot=no",
      "difficulty": "EASY"
    }
  },
  "ValenceOneImportantRoadCheck": {
    "challenge": {
      "description": "Tasks containing high classification roads that start and/or end disconnected from the surrounding road network.",
      "blurb": "Valence-1 Important Road",
      "instruction": "Open your favorite editor and add/correct connecting ways to continue the highway, add/correct a corresponding link to connect the highway to a different class road network, or reverse digitization to correct one-way direction.",
      "difficulty": "Normal",
      "defaultPriority": "LOW",
      "highPriorityRule": {
        "condition": "OR",
        "rules": [
          "highway=motorway",
          "highway=motorway_link",
          "highway=trunk",
          "highway=trunk_link"
        ]
      },
      "mediumPriorityRule": {
        "condition": "OR",
        "rules": [
          "highway=primary",
          "highway=primary_link",
          "highway=secondary",
          "highway=secondary_link"
        ]
      }
    }
  },
  "WaterbodyAndIslandSizeCheck": {
    "surface":{
      "waterbody.minimum.meters": 10.0,
      "waterbody.maximum.kilometers": 370000.0,
      "island.minimum.meters": 10.0,
      "island.maximum.kilometers": 2170000.0,
      "islet.minimum.meters": 10.0,
      "islet.maximum.kilometers": 1.0
    },
    "challenge": {
      "description": "This tasks contains waterboadies and islands which are either too small or too large in size.",
      "blurb": "Waterbodies and Islands that are too large, or too small",
      "instruction": "Open your favorite editor and examine if the waterbody or island is correctly tagged and mapped.",
      "difficulty": "NORMAL",
      "defaultPriority": "MEDIUM"
    }
  },
  "HighwayToFerryTagCheck": {
    "highway.type.minimum": "path",
    "challenge": {
      "description": "Ferry routes should have a Ferry Tag with a highway classification associated with them. Any ferry routes with a Highway Tag should be updated to a Ferry Tag and the Highway Tag should be dropped. ",
      "blurb": "Improper tags for Ferry routes.",
      "instruction": "Open your favorite editor and check the instruction for the task and then create or modify the Ferry Tag and delete the Highway Tag.",
      "difficulty": "EASY",
      "defaultPriority": "MEDIUM"
    }
  },
  "PedestrianAreaOverlappingEdgeCheck": {
    "distance.minimum.meters": 1.0,
    "challenge": {
      "description": "Tasks contain pedestrian areas overlapping car navigable ways that are not properly snapped to those ways.",
      "blurb": "Pedestrian areas overlapping car navigable ways.",
      "instruction": "Open your favorite editor and check the instruction for the task and then properly snap all points of intersection of the pedestrian area to the overlapping car navigable ways.",
      "difficulty": "MEDIUM",
      "defaultPriority": "MEDIUM"
    }
  },
  "InvalidPiersCheck": {
    "highway.type.minimum": {
      "overlapping": "toll_gantry",
      "pier": "toll_gantry"
    },
    "challenge": {
      "description": "Piers should have polygon geometry and tags man_made=pier and area=yes",
      "blurb": "Verify invalid piers.",
      "instruction": "Open your favorite editor and check the instruction for the task to either update the geometry of the way to be a polygon or add area=yes tag or both.",
      "difficulty": "MEDIUM",
      "defaultPriority": "MEDIUM"
    }
  },
  "AtGradeSignPostCheck": {
    "connected.highway.types": {
      "primary": ["trunk","primary","secondary"],
      "trunk": ["primary"],
      "secondary": ["primary"]
    },
    "challenge":{
      "description":"This tasks contains at-grade intersections that are not part of destination_sign relations.",
      "blurb":"Add/Fix destination_sign relations to at-grade intersections",
      "instruction":"Open your favorite editor and check the instruction fr the task and add a destination_sign relation or destination_sign tag to the at-grade intersection.",
      "difficulty":"NORMAL",
      "defaultPriority":"MEDIUM"
    }
  },
  "OceanBleedingCheck": {
    "ocean": {
      "valid": "natural->strait,channel,fjord,sound,bay|harbour->*&harbour->!no|estuary->*&estuary->!no|bay->*&bay->!no|place->sea|seamark:type->harbour,harbour_basin,sea_area|water->bay,cove,harbour|waterway->artificial,dock",
      "invalid": "man_made->breakwater,pier|natural->beach,marsh,swamp|water->marsh|wetland->bog,fen,mangrove,marsh,saltern,saltmarsh,string_bog,swamp,wet_meadow|landuse->*",
      "boundary": "natural->coastline"
    },
    "highway": {
      "minimum": "path",
      "exclude": [
        "bus_guideway"
      ]
    },
    "lineItems.offending": "railway->rail,narrow_gauge,preserved,subway,disused,monorail,tram,light_rail,funicular,construction,miniature",
    "challenge": {
      "description": "Certain OSM features should not bleed into (intersect) oceans.",
      "blurb": "Edit features overlapping the ocean feature so they either validly intersect or do not overlap.",
      "instruction": "Open your favorite editor and edit the features overlapping the ocean so they either validly overlap or do not overlap.",
      "difficulty": "EASY"
    }
  },
  "ConditionalRestrictionCheck": {
    "challenge": {
      "description": "The conditional restriction tag and value should follow a predefined scheme",
      "blurb": "Improper conditional restriction tags",
      "instruction": "Open your favorite editor and check the instruction for the task and then update the conditional tag to the appropriate scheme.",
      "difficulty": "EASY",
      "defaultPriority": "MEDIUM"
    }
  },
  "BridgeDetailedInfoCheck": {
    "bridge.length.minimum.meters": 500.0,
    "challenge": {
      "description": "Bridge is long enough to deserve a more detailed description than just bridge=yes",
      "blurb": "Bridge without structure",
      "instruction": "Open your favorite editor and add a more specific 'bridge=*' or 'bridge:structure=*' tag.",
      "difficulty": "EASY",
      "defaultPriority": "LOW"
    }
  },
  "WaterAreaCheck": {
    "intersect.minimum.limit": 0.01,
    "water.tags.crossing.ignore": [
      "waterway->dam"
    ],
    "water.tags.filters": [
      "natural->water&water->*|waterway->riverbank"
    ],
    "water.tags.filtersrequireswaterway": [
      "natural->water&water->river,stream_pool,canal,lock|waterway->riverbank"
    ],
    "waterway.tags.filters": [
      "waterway->*"
    ],
    "challenge": {
      "description": "Overlapping waterway areas",
      "blurb": "Edit overlapping waterway features so they either validly intersect or do not overlap.",
      "instruction": "Open your favorite editor and edit the features overlapping the ocean so they either validly overlap or do not overlap.",
      "difficulty": "MEDIUM"
    }
  },
  "WaterWayCheck": {
    "ocean": {
      "boundary": "natural->coastline",
      "valid": "natural->strait,channel,fjord,sound,bay|harbour->*&harbour->!no|estuary->*&estuary->!no|bay->*&bay->!no|place->sea|seamark:type->harbour,harbour_basin,sea_area|water->bay,cove,harbour|waterway->artificial,dock"
    },
    "waterway": {
      "elevation": {
        "distance.min.start.end": 450.0,
        "resolution.min.uphill": 1.0
      },
      "sink.tags.filters": "natural->sinkhole|waterway->tidal_channel,drain|manhole->drain",
      "tags.filters": "waterway->river,stream,tidal_channel,canal,drain,ditch,pressurised"
    },
    "challenge": {
      "description": "Waterways that have circular flows, are crossing, do not have a sink, or are going uphill (if elevation data was provided)",
      "blurb": "Fix waterways such that they make physical sense",
      "instruction": "Open your favorite editor and edit the waterways",
      "difficulty": "NORMAL",
      "defaultPriority": "LOW"
    }
  },
  "TunnelBridgeHeightLimitCheck": {
    "highway.filter":"highway->motorway_link,trunk_link,primary,primary_link,secondary,secondary_link",
    "challenge": {
      "description": "Tunnels, covered roads and roads crossing with bridges should have a 'maxheight' or 'maxheight:physical' tags.",
      "blurb": "Missing maxheight tag",
      "instruction": "Open your favorite editor and check the instruction for the task instructions, then add missing tags to each of the flagged ways.",
      "difficulty": "NORMAL",
      "defaultPriority": "LOW"
    }
  },
  "ElevationUtilities": {
    "elevation.srtm_extent": 1.0,
    "elevation.srtm_ext": "hgt.zip",
    "elevation.path": "elevation"
  }
}<|MERGE_RESOLUTION|>--- conflicted
+++ resolved
@@ -271,17 +271,11 @@
   },
   "EdgeCrossingEdgeCheck": {
     "enabled": true,
-<<<<<<< HEAD
     "car.navigable": false,
     "pedestrian.navigable": true,
     "crossing.car.navigable": true,
     "crossing.pedestrian.navigable": true,
-=======
-    "edge.highway.type": "vehicle",
-    "edge.crossing.highway.type": "vehicle",
->>>>>>> c9b1d0ea
     "minimum.highway.type": "no",
-    "maximum.highway.type": "trunk",
     "challenge": {
       "description": "Tasks contain ways that do not have shared nodes but cross each other.",
       "blurb": "Crossing Ways",
