--- conflicted
+++ resolved
@@ -940,15 +940,6 @@
       "tags": "highway"
     }
   },
-<<<<<<< HEAD
-  "TollEscapeCheck": {
-    "enabled": true,
-    "challenge": {
-      "description": "Toll tags might be incorrect since tolls could possibly be avoided",
-      "blurb": "Toll Escape",
-      "instruction": "Please remove toll tag from indicated way."
-    }
-=======
   "SuddenHighwayTypeChangeCheck":{
     "challenge": {
       "description": "Identifies ways that have suspicious highway tag jumps.",
@@ -958,8 +949,14 @@
       "defaultPriority": "LOW"
     },
     "minHighwayType": "tertiary"
->>>>>>> 05112bde
-  },
+  },
+  "TollEscapeCheck": {
+    "enabled": true,
+    "challenge": {
+      "description": "Toll tags might be incorrect since tolls could possibly be avoided",
+      "blurb": "Toll Escape",
+      "instruction": "Please remove toll tag from indicated way."
+    },
   "UnusualLayerTagsCheck": {
     "challenge": {
       "description": "Tunnels (negative), junctions (zero) and bridges (zero or positive) should have meaningful layer tags attached to them. A missing layer tag implies layer value 0. If there is an explicit layer tag, then it must be between -5 and 5.",
