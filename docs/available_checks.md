--- conflicted
+++ resolved
@@ -82,11 +82,8 @@
 | ConflictingTagCombinationCheck | This check verifies whether an atlas object has a conflicting tag combination or not. |
 | [ConstructionCheck](checks/constructionCheck.md) | The purpose of this check is to identify construction tags where the construction hasn't been checked on recently, or the expected finish date has been passed. |
 | [FixMeReviewCheck](checks/fixMeReviewCheck.md) | The purpose of this check is to flag features that contain the "fixme"/"FIXME" tags with along with a variety of other important tags. |
-<<<<<<< HEAD
-| [HighwayAccessCheck](checks/highwayAccessCheck.md) | The check flags the objects that contain the proper access and highway tags.
-=======
 | [GenericTagCheck](checks/genericTagCheck.md) | This check uses TagInfo and Wiki Data databases to look for invalid tags and suggest replacements. |
->>>>>>> 2800bcd4
+| [HighwayAccessCheck](checks/highwayAccessCheck.md) | The check flags the objects that contain the proper access and highway tags. |
 | [HighwayMissingNameAndRefTagCheck](checks/highwayMissingNameAndRefTagCheck.md) | This check detects highways that are missing a name and ref tag. At least one of them is required. |
 | [HighwayToFerryTagCheck](checks/highwayToFerryTagCheck.md) | The purpose of this check is to identify all Edges with route=FERRY and highway=PATH (or higher). |
 | ImproperAndUnknownRoadNameCheck | This check flags improper road name values. |
