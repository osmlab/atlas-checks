--- conflicted
+++ resolved
@@ -3,27 +3,20 @@
     jacoco: '0.8.3',
     atlas: '5.7.1',
     commons:'2.6',
-<<<<<<< HEAD
-    atlas_generator: '4.3.3',
+    atlas_generator: '4.3.5',
+    atlas_checkstyle: '5.6.9',
     postgis: '2.1.7.2',
     postgres: '42.2.6',
     spring: '4.2.2.RELEASE'
-=======
-    atlas_generator: '4.3.5',
-    atlas_checkstyle: '5.6.9',
->>>>>>> a5d43173
 ]
 
 project.ext.packages = [
     atlas: "org.openstreetmap.atlas:atlas:${versions.atlas}",
     commons: "commons-lang:commons-lang:${versions.commons}",
     atlas_generator: "org.openstreetmap.atlas:atlas-generator:${versions.atlas_generator}",
-<<<<<<< HEAD
+    checkstyle: "com.puppycrawl.tools:checkstyle:${versions.checkstyle}",
+    atlas_checkstyle: "org.openstreetmap.atlas:atlas:${versions.atlas_checkstyle}",
     postgis: "net.postgis:postgis-jdbc:${versions.postgis}",
     postgres: "org.postgresql:postgresql:${versions.postgres}",
     spring: "org.springframework:spring-jdbc:${versions.spring}"
-=======
-    checkstyle: "com.puppycrawl.tools:checkstyle:${versions.checkstyle}",
-    atlas_checkstyle: "org.openstreetmap.atlas:atlas:${versions.atlas_checkstyle}",
->>>>>>> a5d43173
 ]