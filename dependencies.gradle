--- conflicted
+++ resolved
@@ -1,11 +1,7 @@
 project.ext.versions = [
     checkstyle: '8.18',
     jacoco: '0.8.3',
-<<<<<<< HEAD
-    atlas: '6.3.1',
-=======
     atlas: '6.3.2',
->>>>>>> 64a634e7
     commons:'2.6',
     atlas_generator: '5.1.6',
     atlas_checkstyle: '5.6.9',
