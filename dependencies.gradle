project.ext.versions = [
    checkstyle: '7.6.1',
<<<<<<< HEAD
    atlas: '5.0.8',
=======
    atlas: '5.0.6',
>>>>>>> c3d65d39
    commons:'2.6',
    atlas_generator: '4.0.1',
]

project.ext.packages = [
    atlas: "org.openstreetmap.atlas:atlas:${versions.atlas}",
    commons: "commons-lang:commons-lang:${versions.commons}",
    atlas_generator: "org.openstreetmap.atlas:atlas-generator:${versions.atlas_generator}",
]<|MERGE_RESOLUTION|>--- conflicted
+++ resolved
@@ -1,10 +1,6 @@
 project.ext.versions = [
     checkstyle: '7.6.1',
-<<<<<<< HEAD
     atlas: '5.0.8',
-=======
-    atlas: '5.0.6',
->>>>>>> c3d65d39
     commons:'2.6',
     atlas_generator: '4.0.1',
 ]
